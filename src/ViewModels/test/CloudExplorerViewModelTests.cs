﻿using System;
using System.Collections.Generic;
using System.Collections.ObjectModel;
using System.Threading.Tasks;
using Microsoft.VisualStudio.TestTools.UnitTesting;
using Moq;
using Tanzu.Toolkit.Models;
using Tanzu.Toolkit.Services;

namespace Tanzu.Toolkit.ViewModels.Tests
{
    [TestClass]
    public class CloudExplorerViewModelTests : ViewModelTestSupport
    {
        private CloudExplorerViewModel _sut;
        private List<string> _receivedEvents;

        [TestInitialize]
        public void TestInit()
        {
            RenewMockServices();

            MockCloudFoundryService.SetupGet(mock => mock.CloudFoundryInstances).Returns(new Dictionary<string, CloudFoundryInstance>());

            // set up mockUiDispatcherService to run whatever method is passed
            // to RunOnUiThread; do not delegate to the UI Dispatcher
            MockUiDispatcherService.Setup(mock => mock.
                RunOnUiThread(It.IsAny<Action>()))
                    .Callback<Action>(action =>
                    {
                        action();
                    });

            // set up mock threading service to run whatever method is passed
            // to StartTask & wait for it to finish instead of letting it go
            MockThreadingService.Setup(mock => mock.
                StartTask(It.IsAny<Func<Task>>()))
                    .Callback<Func<Task>>(async method =>
                    {
                        await Task.Run(method);
                    });


            _sut = new CloudExplorerViewModel(Services);
            _receivedEvents = new List<string>();
        }

        [TestCleanup]
        public void TestCleanup()
        {
            MockCloudFoundryService.VerifyAll();
        }

        [TestMethod]
        public void CanOpenLoginView_ReturnsExpected()
        {
            Assert.IsTrue(_sut.CanOpenLoginView(null));
        }

        [TestMethod]
        public void CanStopCfApp_ReturnsTrue()
        {
            Assert.IsTrue(_sut.CanStopCfApp(null));
        }

        [TestMethod]
        public void CanStartCfApp_ReturnsTrue()
        {
            Assert.IsTrue(_sut.CanStartCfApp(null));
        }

        [TestMethod]
        public void CanDeleteCfApp_ReturnsTrue()
        {
            Assert.IsTrue(_sut.CanDeleteCfApp(null));
        }

        [TestMethod]
        public void CanRefreshCfInstance_ReturnsTrue()
        {
            Assert.IsTrue(_sut.CanRefreshCfInstance(null));
        }

        [TestMethod]
        public void CanRefreshOrg_ReturnsTrue()
        {
            Assert.IsTrue(_sut.CanRefreshOrg(null));
        }

        [TestMethod]
        public void CanRefreshSpace_ReturnsTrue()
        {
            Assert.IsTrue(_sut.CanRefreshSpace(null));
        }

        [TestMethod]
        public void CanRefreshApp_ReturnsTrue()
        {
            Assert.IsTrue(_sut.CanRefreshApp(null));
        }

        [TestMethod]
        public void CanRefreshAllCloudConnections_ReturnsTrue()
        {
            Assert.IsTrue(_sut.CanInitiateFullRefresh(null));
        }

        [TestMethod]
        public void OpenLoginView_CallsDialogService_ShowDialog()
        {
            _sut.OpenLoginView(null);
            MockDialogService.Verify(ds => ds.ShowDialog(typeof(AddCloudDialogViewModel).Name, null), Times.Once);
        }

        [TestMethod]
        public void OpenLoginView_UpdatesCloudFoundryInstances_AfterDialogCloses()
        {
            var emptyCfsDict = new Dictionary<string, CloudFoundryInstance>();
            var fakeCfsDict = new Dictionary<string, CloudFoundryInstance>
            {
                { "fake cf", new CloudFoundryInstance("fake cf", null, null) },
            };

            MockCloudFoundryService.SetupSequence(mock => mock.CloudFoundryInstances)
                .Returns(emptyCfsDict) // return empty on first request to avoid error due to temporary "single-cf" requirement.
                .Returns(fakeCfsDict); // return fake cf on second request as mock result of having logged in.

            Assert.AreEqual(0, _sut.CloudFoundryList.Count);

            _sut.OpenLoginView(null);

            Assert.IsTrue(_sut.HasCloudTargets);
            Assert.AreEqual(1, _sut.CloudFoundryList.Count);
        }

        [TestMethod]
        public async Task StopCfApp_CallsStopCfAppAsync()
        {
            var fakeApp = new CloudFoundryApp("junk", "junk", parentSpace: null, null);

            MockCloudFoundryService.Setup(mock => mock.StopAppAsync(fakeApp, true)).ReturnsAsync(FakeSuccessDetailedResult);

            Exception shouldStayNull = null;
            try
            {
                await _sut.StopCfApp(fakeApp);
            }
            catch (Exception e)
            {
                shouldStayNull = e;
            }

            Assert.IsNull(shouldStayNull);
            MockCloudFoundryService.VerifyAll();
        }

        [TestMethod]
        public async Task StopCfApp_DisplaysErrorDialog_WhenStopAppAsyncFails()
        {
            var fakeApp = new CloudFoundryApp("junk", "junk", parentSpace: null, null);

            MockCloudFoundryService.Setup(mock => mock.
                StopAppAsync(fakeApp, true))
                    .ReturnsAsync(FakeFailureDetailedResult);

            await _sut.StopCfApp(fakeApp);

            var expectedErrorTitle = $"{CloudExplorerViewModel._stopAppErrorMsg} {fakeApp.AppName}.";
            var expectedErrorMsg = FakeFailureDetailedResult.Explanation;

            MockErrorDialogService.Verify(mock => mock.
              DisplayErrorDialog(expectedErrorTitle, expectedErrorMsg),
                Times.Once);
        }

        [TestMethod]
        public async Task StopCfApp_LogsError_WhenStopAppAsyncFails()
        {
            var fakeApp = new CloudFoundryApp("junk", "junk", parentSpace: null, null);

            MockCloudFoundryService.Setup(mock => mock.
                StopAppAsync(fakeApp, true))
                    .ReturnsAsync(FakeFailureDetailedResult);

            await _sut.StopCfApp(fakeApp);

            var logPropVal1 = "{AppName}";
            var logPropVal2 = "{StopResult}";
            var expectedLogMsg = $"{CloudExplorerViewModel._stopAppErrorMsg} {logPropVal1}. {logPropVal2}";

            MockLogger.Verify(m => m.
                Error(expectedLogMsg, fakeApp.AppName, FakeFailureDetailedResult.ToString()),
                    Times.Once);
        }

        [TestMethod]
        public async Task StartCfApp_CallsStartAppAsync()
        {
            var fakeApp = new CloudFoundryApp("junk", "junk", parentSpace: null, null);

            MockCloudFoundryService.Setup(mock => mock.StartAppAsync(fakeApp, true)).ReturnsAsync(FakeSuccessDetailedResult);

            Exception shouldStayNull = null;
            try
            {
                await _sut.StartCfApp(fakeApp);
            }
            catch (Exception e)
            {
                shouldStayNull = e;
            }

            Assert.IsNull(shouldStayNull);
            MockCloudFoundryService.VerifyAll();
        }

        [TestMethod]
        public async Task StartCfApp_DisplaysErrorDialog_WhenStartAppAsyncFails()
        {
            var fakeApp = new CloudFoundryApp("junk", "junk", parentSpace: null, null);

            MockCloudFoundryService.Setup(mock => mock.
                StartAppAsync(fakeApp, true))
                    .ReturnsAsync(FakeFailureDetailedResult);

            await _sut.StartCfApp(fakeApp);

            var expectedErrorTitle = $"{CloudExplorerViewModel._startAppErrorMsg} {fakeApp.AppName}.";
            var expectedErrorMsg = FakeFailureDetailedResult.Explanation;

            MockErrorDialogService.Verify(mock => mock.
              DisplayErrorDialog(expectedErrorTitle, expectedErrorMsg),
                Times.Once);
        }

        [TestMethod]
        public async Task StartCfApp_LogsError_WhenStartAppAsyncFails()
        {
            var fakeApp = new CloudFoundryApp("junk", "junk", parentSpace: null, null);

            MockCloudFoundryService.Setup(mock => mock.
                StartAppAsync(fakeApp, true))
                    .ReturnsAsync(FakeFailureDetailedResult);

            await _sut.StartCfApp(fakeApp);

            var logPropVal1 = "{AppName}";
            var logPropVal2 = "{StartResult}";
            var expectedLogMsg = $"{CloudExplorerViewModel._startAppErrorMsg} {logPropVal1}. {logPropVal2}";

            MockLogger.Verify(m => m.
                Error(expectedLogMsg, fakeApp.AppName, FakeFailureDetailedResult.ToString()),
                    Times.Once);
        }

        [TestMethod]
        public async Task DeleteCfApp_CallsDeleteAppAsync()
        {
            var fakeApp = new CloudFoundryApp("junk", "junk", parentSpace: null, null);

            MockCloudFoundryService.Setup(mock => mock.DeleteAppAsync(fakeApp, true, true)).ReturnsAsync(FakeSuccessDetailedResult);

            Exception shouldStayNull = null;
            try
            {
                await _sut.DeleteCfApp(fakeApp);
            }
            catch (Exception e)
            {
                shouldStayNull = e;
            }

            Assert.IsNull(shouldStayNull);
            MockCloudFoundryService.VerifyAll();
        }

        [TestMethod]
        public async Task DeleteCfApp_DisplaysErrorDialog_WhenDeleteAppAsyncFails()
        {
            var fakeApp = new CloudFoundryApp("junk", "junk", parentSpace: null, null);

            MockCloudFoundryService.Setup(mock => mock.
                DeleteAppAsync(fakeApp, true, true))
                    .ReturnsAsync(FakeFailureDetailedResult);

            await _sut.DeleteCfApp(fakeApp);

            var expectedErrorTitle = $"{CloudExplorerViewModel._deleteAppErrorMsg} {fakeApp.AppName}.";
            var expectedErrorMsg = FakeFailureDetailedResult.Explanation;

            MockErrorDialogService.Verify(mock => mock.
              DisplayErrorDialog(expectedErrorTitle, expectedErrorMsg),
                Times.Once);
        }

        [TestMethod]
        public async Task DeleteCfApp_LogsError_WhenDeleteAppAsyncFails()
        {
            var fakeApp = new CloudFoundryApp("junk", "junk", parentSpace: null, null);

            MockCloudFoundryService.Setup(mock => mock.
                DeleteAppAsync(fakeApp, true, true))
                    .ReturnsAsync(FakeFailureDetailedResult);

            await _sut.DeleteCfApp(fakeApp);

            var logPropVal1 = "{AppName}";
            var logPropVal2 = "{DeleteResult}";
            var expectedLogMsg = $"{CloudExplorerViewModel._deleteAppErrorMsg} {logPropVal1}. {logPropVal2}";

            MockLogger.Verify(m => m.
                Error(expectedLogMsg, fakeApp.AppName, FakeFailureDetailedResult.ToString()),
                    Times.Once);
        }

        [TestMethod]
        public void RefreshAllItems_StartsFullRefreshTask()
        {
            _sut.RefreshAllItems(null);
            MockThreadingService.Verify(m => m.StartTask(_sut.InitiateFullRefresh), Times.Once);
        }
        
        [TestMethod]
        public void RefreshAllItems_DoesNotStartRefreshTask_WhenRefreshIsInProgress()
        {
            _sut.IsRefreshingAll = true;

            _sut.RefreshAllItems(null);
            MockThreadingService.Verify(m => m.StartTask(_sut.InitiateFullRefresh), Times.Never);
        }

        [TestMethod]
        public async Task InitiateFullRefresh_RefreshesEachExpandedTreeViewItemViewModel()
        {
            /** INTENTION:
             * CloudExplorerViewModel starts off with 1 (expanded) cloudFoundryInstanceViewModel "cfivm",
             * containing 1 (expanded) orgViewModel "ovm", which contains 1 (expanded) spaceViewModel "svm",
             * which contains 1 appViewModel "avm".
             */
            var fakeInitialCfInstance = new CloudFoundryInstance("fake cf name", "http://fake.api.address", "fake-token");
            var fakeInitialOrg = new CloudFoundryOrganization("fake org name", "fake org id", fakeInitialCfInstance);
            var fakeInitialSpace = new CloudFoundrySpace("fake space name", "fake space id", fakeInitialOrg);
            var fakeInitialApp = new CloudFoundryApp("fake app name", "fake app id", fakeInitialSpace, "state1");

            // These view models are fakes; they inherit from their respective tvivms but override `RefreshChildren`
            // so that these tests are able to check how many times that method gets called (calling RefreshChildren
            // on these fakes increments `NumRefreshes` by 1). These view models are constructed with expanded = true
            // to make them eligible for refreshing.
            var cfivm = new FakeCfInstanceViewModel(fakeInitialCfInstance, Services, expanded: true);
            var ovm = new FakeOrgViewModel(fakeInitialOrg, Services, expanded: true);
            var svm = new FakeSpaceViewModel(fakeInitialSpace, Services, expanded: true);
            var avm = new AppViewModel(fakeInitialApp, Services);

            cfivm.Children = new ObservableCollection<TreeViewItemViewModel> { ovm };
            ovm.Children = new ObservableCollection<TreeViewItemViewModel> { svm };
            svm.Children = new ObservableCollection<TreeViewItemViewModel> { avm };
            _sut.CloudFoundryList = new ObservableCollection<CfInstanceViewModel> { cfivm };

            /** INTENTION:
             * Mocks should simulate CloudExplorerViewModel.InitiateFullRefresh adding 1 cf, 1 org, 
             * 1 space & 1 app to each of the respective TreeViewItemViewModels above. In addition,
             * the initial app that existed prior to the refresh should have its state changed by 
             * the refresh.
             */
            var fakeNewCfInstance = new CloudFoundryInstance("new cf", "http://new.api.address", "new-token");
            var fakeNewOrg = new CloudFoundryOrganization("new org", "new org id", fakeInitialCfInstance);
            var fakeNewSpace = new CloudFoundrySpace("new space", "new space id", fakeInitialOrg);
            var fakeUpdatedApp = new CloudFoundryApp(fakeInitialApp.AppName, fakeInitialApp.AppId, fakeInitialApp.ParentSpace, "new state");
            var fakeNewApp = new CloudFoundryApp("new app", "new app id", fakeInitialSpace, "junk state");

            // simulate addition of new CF
            MockCloudFoundryService.SetupGet(mock => mock.
                CloudFoundryInstances)
                    .Returns(new Dictionary<string, CloudFoundryInstance>
                    {
                        { "fake cf name", fakeInitialCfInstance },
                        { "new cf name", fakeNewCfInstance },
                    });

            // simulate addition of new Org
            MockCloudFoundryService.Setup(mock => mock.
                GetOrgsForCfInstanceAsync(fakeInitialCfInstance, true))
                    .ReturnsAsync(new DetailedResult<List<CloudFoundryOrganization>>(
                        succeeded: true,
                        content: new List<CloudFoundryOrganization>
                        {
                            fakeInitialOrg,
                            fakeNewOrg,
                        },
                        explanation: null,
                        cmdDetails: FakeSuccessCmdResult));

            // simulate addition of new Space
            MockCloudFoundryService.Setup(mock => mock.
                GetSpacesForOrgAsync(fakeInitialOrg, true))
                    .ReturnsAsync(new DetailedResult<List<CloudFoundrySpace>>(
                succeeded: true,
                content: new List<CloudFoundrySpace>
                {
                    fakeInitialSpace,
                    fakeNewSpace,
                },
                explanation: null,
                cmdDetails: FakeSuccessCmdResult));

            // simulate addition of new App + change of state for initial app
            MockCloudFoundryService.Setup(mock => mock.
                GetAppsForSpaceAsync(fakeInitialSpace, true))
                    .ReturnsAsync(new DetailedResult<List<CloudFoundryApp>>(
                succeeded: true,
                content: new List<CloudFoundryApp>
                {
                    fakeUpdatedApp,
                    fakeNewApp,
                },
                explanation: null,
                cmdDetails: FakeSuccessCmdResult));

            await _sut.InitiateFullRefresh();

            // ensure 1 thread was started per cf/org/space (not app; app refresh performed by space.RefreshChildren)
            Assert.AreEqual(3, MockThreadingService.Invocations.Count);

            // ensure RefreshChildren() was called once per cf/org/space
            Assert.AreEqual(1, cfivm.NumRefreshes);
            Assert.AreEqual(1, ovm.NumRefreshes);
            Assert.AreEqual(1, svm.NumRefreshes); // in the real implemenation of spaceViewModel.RefreshChildren, all apps should be refreshed

            // ensure refresh added second cfivm
            Assert.AreEqual(2, _sut.CloudFoundryList.Count);
            CfInstanceViewModel firstCfVm = _sut.CloudFoundryList[0];
            CfInstanceViewModel secondCfVm = _sut.CloudFoundryList[1];
            Assert.AreEqual(cfivm, firstCfVm);
            Assert.AreEqual(fakeInitialCfInstance, firstCfVm.CloudFoundryInstance);
            Assert.AreEqual(fakeNewCfInstance, secondCfVm.CloudFoundryInstance);

            // ensure cf refresh added second org vm
            Assert.AreEqual(2, firstCfVm.Children.Count);
            OrgViewModel firstOrgVm = (OrgViewModel)firstCfVm.Children[0];
            OrgViewModel secondOrgVm = (OrgViewModel)firstCfVm.Children[1];
            Assert.AreEqual(ovm, firstOrgVm);
            Assert.AreEqual(fakeInitialOrg, firstOrgVm.Org);
            Assert.AreEqual(fakeNewOrg, secondOrgVm.Org);

            // ensure org refresh added second space vm
            Assert.AreEqual(2, firstOrgVm.Children.Count);
            SpaceViewModel firstSpaceVm = (SpaceViewModel)firstOrgVm.Children[0];
            SpaceViewModel secondSpaceVm = (SpaceViewModel)firstOrgVm.Children[1];
            Assert.AreEqual(svm, firstSpaceVm);
            Assert.AreEqual(fakeInitialSpace, firstSpaceVm.Space);
            Assert.AreEqual(fakeNewSpace, secondSpaceVm.Space);

            // ensure space refresh added second app vm
            Assert.AreEqual(2, firstSpaceVm.Children.Count);
            AppViewModel firstAppVm = (AppViewModel)firstSpaceVm.Children[0];
            AppViewModel secondAppVm = (AppViewModel)firstSpaceVm.Children[1];
            Assert.AreEqual(fakeUpdatedApp, firstAppVm.App);
            Assert.AreEqual(fakeNewApp, secondAppVm.App);

            // ensure space refresh makes request for fresh apps
            MockCloudFoundryService.Verify(mock => mock.GetAppsForSpaceAsync(fakeInitialSpace, true), Times.Once);

            // No need to get children for CFs that were just added by refresh.
            MockCloudFoundryService.Verify(mock => mock.
                GetOrgsForCfInstanceAsync(fakeNewCfInstance, true), Times.Never);

            // No need to get children for orgs that were just added by refresh.
            MockCloudFoundryService.Verify(mock => mock.
                GetSpacesForOrgAsync(fakeNewOrg, true), Times.Never);

            // No need to get children for spaces that were just added by refresh.
            MockCloudFoundryService.Verify(mock => mock.
                GetAppsForSpaceAsync(fakeNewSpace, true), Times.Never);
        }

        [TestMethod]
        public async Task InitiateFullRefresh_DoesNotAttemptToRefreshPlaceholderItems()
        {
            /** INTENTION:
             * CloudExplorerViewModel starts off with 1 (expanded) cloudFoundryInstanceViewModel "cfivm",
             * containing 1 placeholder view model. No attempts should be made to refresh the placeholder.
             */
            var fakeInitialCfInstance = new CloudFoundryInstance("fake cf name", "http://fake.api.address", "fake-token");
            var cfivm = new FakeCfInstanceViewModel(fakeInitialCfInstance, Services, expanded: true);
            cfivm.Children = new ObservableCollection<TreeViewItemViewModel>
            {
                new FakePlaceholderViewModel(cfivm, Services),
            };

            MockCloudFoundryService.SetupGet(mock => mock.
                CloudFoundryInstances)
                    .Returns(new Dictionary<string, CloudFoundryInstance>
                    {
                        { "fake cf name", fakeInitialCfInstance },
                    });

            MockCloudFoundryService.Setup(mock => mock.
                GetOrgsForCfInstanceAsync(fakeInitialCfInstance, true))
                    .ReturnsAsync(new DetailedResult<List<CloudFoundryOrganization>>(
                        succeeded: true,
                        content: new List<CloudFoundryOrganization>
                        {
                        },
                        explanation: null,
                        cmdDetails: FakeSuccessCmdResult));

            _sut.CloudFoundryList = new ObservableCollection<CfInstanceViewModel> { cfivm };

            // pre-check: cloud explorer has 1 cf view model & it's expanded
            Assert.AreEqual(1, _sut.CloudFoundryList.Count);
            Assert.IsTrue(_sut.CloudFoundryList[0].IsExpanded);

            // pre-check: cf view model has 1 child & it's a placeholder 
            Assert.AreEqual(1, _sut.CloudFoundryList[0].Children.Count);
            Assert.AreEqual(typeof(FakePlaceholderViewModel), _sut.CloudFoundryList[0].Children[0].GetType());

            await _sut.InitiateFullRefresh();

            // ensure 1 thread is started to refresh the cf view model
            Assert.AreEqual(1, MockThreadingService.Invocations.Count);

            // ensure RefreshChildren() was called for cfivm but not its placeholder
            Assert.AreEqual(1, cfivm.NumRefreshes);
            var placeholderChild = (FakePlaceholderViewModel)cfivm.Children[0];
            Assert.AreEqual(0, placeholderChild.NumRefreshes);
        }

        [TestMethod]
        public async Task InitiateFullRefresh_DoesNotAttemptToRefreshCollapsedItems()
        {
            /** INTENTION:
             * CloudExplorerViewModel starts off with 1 (expanded) cloudFoundryInstanceViewModel "cfivm",
             * containing 1 (collapsed) orgViewModel "ovm" which should not itself be refreshed.
             */
            var fakeInitialCfInstance = new CloudFoundryInstance("fake cf name", "http://fake.api.address", "fake-token");
            var fakeInitialOrg = new CloudFoundryOrganization("fake org name", "fake org id", fakeInitialCfInstance);
            var cfivm = new FakeCfInstanceViewModel(fakeInitialCfInstance, Services, expanded: true);
            var ovm = new FakeOrgViewModel(fakeInitialOrg, Services, expanded: false);

            MockCloudFoundryService.SetupGet(mock => mock.
                CloudFoundryInstances)
                    .Returns(new Dictionary<string, CloudFoundryInstance>
                    {
                        { "fake cf name", fakeInitialCfInstance },
                    });

            MockCloudFoundryService.Setup(mock => mock.
                GetOrgsForCfInstanceAsync(fakeInitialCfInstance, true))
                    .ReturnsAsync(new DetailedResult<List<CloudFoundryOrganization>>(
                        succeeded: true,
                        content: new List<CloudFoundryOrganization>
                        {
                            fakeInitialOrg,
                        },
                        explanation: null,
                        cmdDetails: FakeSuccessCmdResult));

            _sut.CloudFoundryList = new ObservableCollection<CfInstanceViewModel> { cfivm };

            // pre-check: cloud explorer has 1 cf view model & it's expanded
            Assert.AreEqual(1, _sut.CloudFoundryList.Count);
            Assert.IsTrue(_sut.CloudFoundryList[0].IsExpanded);
            
            // pre-check: cf view model has 1 org child & it's collapsed
            Assert.AreEqual(1, _sut.CloudFoundryList[0].Children.Count);
            Assert.IsFalse(_sut.CloudFoundryList[0].Children[0].IsExpanded);

            await _sut.InitiateFullRefresh();

            // ensure 1 thread is started to refresh the cf view model
            Assert.AreEqual(1, MockThreadingService.Invocations.Count);

            // ensure RefreshChildren() was called once for cfivm
            Assert.AreEqual(1, cfivm.NumRefreshes);
            Assert.AreEqual(0, ovm.NumRefreshes);
        }

        [TestMethod]
        public async Task DisplayRecentAppLogs_LogsError_WhenArgumentTypeIsNotApp()
        {
            await _sut.DisplayRecentAppLogs(new object());
            MockLogger.Verify(m => m.Error(It.IsAny<string>()), Times.Once);
        }

        [TestMethod]
        public async Task DisplayRecentAppLogs_DisplaysErrorDialog_WhenLogsCmdFails()
        {
            var fakeApp = new CloudFoundryApp("junk", "junk", null, "junk");
            var fakeLogsResult = new DetailedResult<string>(content: null, succeeded: false, explanation: ":(", cmdDetails: FakeFailureCmdResult);

            MockViewLocatorService.Setup(m => m.
                NavigateTo(nameof(OutputViewModel), null))
                    .Callback(() => Assert.Fail("Output view does not need to be retrieved."));

            MockCloudFoundryService.Setup(m => m.
                GetRecentLogs(fakeApp))
                    .ReturnsAsync(fakeLogsResult);

            await _sut.DisplayRecentAppLogs(fakeApp);

            MockLogger.Verify(m => m.
                Error(It.Is<string>(s => s.Contains(fakeLogsResult.Explanation))),
                    Times.Once);

            MockDialogService.Verify(m => m.
                DisplayErrorDialog(It.Is<string>(s => s.Contains(fakeApp.AppName)), It.Is<string>(s => s.Contains(fakeLogsResult.Explanation))),
                    Times.Once);
        }

        [TestMethod]
        public async Task DisplayRecentAppLogs_CallsViewShowMethod_WhenLogsCmdSucceeds()
        {
            var fakeApp = new CloudFoundryApp("junk", "junk", null, "junk");
            var fakeView = new FakeOutputView();
            var fakeLogsResult = new DetailedResult<string>(content: "fake logs", succeeded: true, explanation: null, cmdDetails: FakeSuccessCmdResult);

            MockViewLocatorService.Setup(m => m.
                NavigateTo(nameof(OutputViewModel), null))
                    .Returns(fakeView);

            MockCloudFoundryService.Setup(m => m.
                GetRecentLogs(fakeApp))
                    .ReturnsAsync(fakeLogsResult);

            Assert.IsFalse(fakeView.ShowMethodWasCalled);

            await _sut.DisplayRecentAppLogs(fakeApp);

            Assert.IsTrue(fakeView.ShowMethodWasCalled);
        }
    }

    internal class FakeCfInstanceViewModel : CfInstanceViewModel
    {
        private int _numRefreshes = 0;

        internal FakeCfInstanceViewModel(CloudFoundryInstance cloudFoundryInstance, IServiceProvider services, bool expanded = false)
            : base(cloudFoundryInstance, services, expanded)
        {
        }

        internal int NumRefreshes { get => _numRefreshes; private set => _numRefreshes = value; }

        public override async Task RefreshChildren()
        {
            _numRefreshes += 1;
            await base.RefreshChildren();
        }
    }

    internal class FakeOrgViewModel : OrgViewModel
    {
        private int _numRefreshes = 0;

        internal FakeOrgViewModel(CloudFoundryOrganization org, IServiceProvider services, bool expanded = false)
            : base(org, services, expanded)
        {
        }

        internal int NumRefreshes { get => _numRefreshes; private set => _numRefreshes = value; }

        public override async Task RefreshChildren()
        {
            _numRefreshes += 1;
            await base.RefreshChildren();
        }
    }

    internal class FakeSpaceViewModel : SpaceViewModel
    {
        private int _numRefreshes = 0;

<<<<<<< HEAD
            MockErrorDialogService.Verify(m => m.
                DisplayErrorDialog(It.Is<string>(s => s.Contains(fakeApp.AppName)), It.Is<string>(s => s.Contains(fakeLogsResult.Explanation))),
                    Times.Once);
=======
        internal FakeSpaceViewModel(CloudFoundrySpace space, IServiceProvider services, bool expanded = false)
            : base(space, services, expanded)
        {
>>>>>>> 80b82b81
        }

        internal int NumRefreshes { get => _numRefreshes; private set => _numRefreshes = value; }

        public override async Task RefreshChildren()
        {
            _numRefreshes += 1;
            await base.RefreshChildren();
        }
    }

    internal class FakePlaceholderViewModel : PlaceholderViewModel
    {
        private int _numRefreshes = 0;

        internal FakePlaceholderViewModel(TreeViewItemViewModel parent, IServiceProvider services)
            : base(parent, services)
        {
        }

        internal int NumRefreshes { get => _numRefreshes; private set => _numRefreshes = value; }

        public override async Task RefreshChildren()
        {
            _numRefreshes += 1;
            await base.RefreshChildren();
        }
    }
}<|MERGE_RESOLUTION|>--- conflicted
+++ resolved
@@ -670,15 +670,15 @@
     {
         private int _numRefreshes = 0;
 
-<<<<<<< HEAD
+
             MockErrorDialogService.Verify(m => m.
                 DisplayErrorDialog(It.Is<string>(s => s.Contains(fakeApp.AppName)), It.Is<string>(s => s.Contains(fakeLogsResult.Explanation))),
                     Times.Once);
-=======
+
         internal FakeSpaceViewModel(CloudFoundrySpace space, IServiceProvider services, bool expanded = false)
             : base(space, services, expanded)
         {
->>>>>>> 80b82b81
+
         }
 
         internal int NumRefreshes { get => _numRefreshes; private set => _numRefreshes = value; }
