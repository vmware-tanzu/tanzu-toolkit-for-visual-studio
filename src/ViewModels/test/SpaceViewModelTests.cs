﻿using Microsoft.VisualStudio.TestTools.UnitTesting;
using Moq;
using System;
using System.Collections.Generic;
using System.Collections.ObjectModel;
using System.Linq;
using System.Threading.Tasks;
using Tanzu.Toolkit.Models;
using Tanzu.Toolkit.Services;

namespace Tanzu.Toolkit.ViewModels.Tests
{
    [TestClass]
    public class SpaceViewModelTests : ViewModelTestSupport
    {
        private SpaceViewModel _sut;
        private List<string> _receivedEvents;
        TasExplorerViewModel _fakeTasExplorerViewModel;
        CfInstanceViewModel _fakeCfInstanceViewModel;
        OrgViewModel _fakeOrgViewModel;
        private CloudFoundrySpace _expectedSpace;
        private bool _expectedSkipSslValue = false;
        private int _expectedRetryAmount = 1;
        private readonly DetailedResult<List<CloudFoundryApp>> _fakeAppsResponse = new DetailedResult<List<CloudFoundryApp>>
        {
            Succeeded = true,
            Content = new List<CloudFoundryApp>
            {
                FakeApps[0],
                FakeApps[1],
                FakeApps[2],
            }
        };

        [TestInitialize]
        public void TestInit()
        {
            RenewMockServices();

            MockUiDispatcherService.Setup(mock => mock.
                RunOnUiThreadAsync(It.IsAny<Action>()))
                    .Callback<Action>(action =>
                    {
                        // Run whatever method is passed to MockUiDispatcherService.RunOnUiThread; do not delegate to the UI Dispatcher
                        action();
                    });

            MockThreadingService.Setup(m => m
              .RemoveItemFromCollectionOnUiThreadAsync(It.IsAny<ObservableCollection<TreeViewItemViewModel>>(), It.IsAny<TreeViewItemViewModel>()))
                .Callback<ObservableCollection<TreeViewItemViewModel>, TreeViewItemViewModel>((collection, item) =>
                {
                    collection.Remove(item);
                });

            MockThreadingService.Setup(m => m
              .AddItemToCollectionOnUiThreadAsync(It.IsAny<ObservableCollection<TreeViewItemViewModel>>(), It.IsAny<TreeViewItemViewModel>()))
                .Callback<ObservableCollection<TreeViewItemViewModel>, TreeViewItemViewModel>((collection, item) =>
                {
                    collection.Add(item);
                });

            _fakeTasExplorerViewModel = new TasExplorerViewModel(Services);
            _fakeCfInstanceViewModel = new CfInstanceViewModel(FakeCfInstance, _fakeTasExplorerViewModel, Services, expanded: true);
            _fakeOrgViewModel = new OrgViewModel(FakeCfOrg, _fakeCfInstanceViewModel, _fakeTasExplorerViewModel, Services);
            _sut = new SpaceViewModel(FakeCfSpace, _fakeOrgViewModel, _fakeTasExplorerViewModel, Services, expanded: true);

            _receivedEvents = new List<string>();
            _sut.PropertyChanged += (sender, e) =>
            {
                _receivedEvents.Add(e.PropertyName);
            };

            _expectedSpace = _sut.Space;
        }

        [TestCleanup]
        public void TestCleanup()
        {
            MockCloudFoundryService.VerifyAll();
        }

        [TestMethod]
        [TestCategory("ctor")]
        public void Constructor_SetsDisplayTextToSpaceName()
        {
            Assert.AreEqual(FakeCfSpace.SpaceName, _sut.DisplayText);
        }

        [TestMethod]
        [TestCategory("ctor")]
        public void Constructor_SetsLoadingPlaceholder()
        {
            Assert.AreEqual(SpaceViewModel.LoadingMsg, _sut.LoadingPlaceholder.DisplayText);
        }

        [TestMethod]
        [TestCategory("ctor")]
        public void Constructor_SetsEmptyPlaceholder()
        {
            Assert.AreEqual(SpaceViewModel.EmptyAppsPlaceholderMsg, _sut.EmptyPlaceholder.DisplayText);
        }

        [TestMethod]
        [TestCategory("ctor")]
        public void Constructor_SetsParent()
        {
            Assert.AreEqual(_fakeOrgViewModel, _sut.Parent);
        }

        [TestMethod]
        [TestCategory("ctor")]
        public void Constructor_SetsParentTasExplorer()
        {
            Assert.AreEqual(_fakeTasExplorerViewModel, _sut.ParentTasExplorer);
        }

        [TestMethod]
        [TestCategory("UpdateAllChildren")]
        public async Task UpdateAllChildren_RemovesStaleChildrenOnUiThread_WhenAppsRequestSucceeds()
        {
            /** mock 4 initial children */
            _sut.Children = new ObservableCollection<TreeViewItemViewModel>
            {
                new AppViewModel(FakeApps[0], Services),
                new AppViewModel(FakeApps[1], Services),
                new AppViewModel(FakeApps[2], Services),
                new AppViewModel(FakeApps[3], Services),
            };

            /** mock retrieving all initial children except for FakeApps[3] */
            MockCloudFoundryService.Setup(m => m
              .GetAppsForSpaceAsync(_expectedSpace, _expectedSkipSslValue, _expectedRetryAmount))
                .ReturnsAsync(_fakeAppsResponse);

            await _sut.UpdateAllChildren();

            Assert.AreEqual(3, _sut.Children.Count);
            Assert.IsTrue(_sut.Children.Any(child => child is AppViewModel app && app.App.AppName == FakeApps[0].AppName));
            Assert.IsTrue(_sut.Children.Any(child => child is AppViewModel app && app.App.AppName == FakeApps[1].AppName));
            Assert.IsTrue(_sut.Children.Any(child => child is AppViewModel app && app.App.AppName == FakeApps[2].AppName));
            Assert.IsFalse(_sut.Children.Any(child => child is AppViewModel app && app.App.AppName == FakeApps[3].AppName));

            MockThreadingService.Verify(m => m
              .RemoveItemFromCollectionOnUiThreadAsync(_sut.Children, It.Is<AppViewModel>((ovm) => ovm.App == FakeApps[3])),
                Times.Once);
        }

        [TestMethod]
        [TestCategory("UpdateAllChildren")]
        public async Task UpdateAllChildren_AddsNewChildrenOnUiThread_WhenAppsRequestSucceeds()
        {
            /** mock 2 initial children */
            _sut.Children = new ObservableCollection<TreeViewItemViewModel>
            {
                new AppViewModel(FakeApps[0], Services),
                new AppViewModel(FakeApps[1], Services),
            };

            /** mock retrieving all initial children plus FakeApps[2] */
            MockCloudFoundryService.Setup(m => m
              .GetAppsForSpaceAsync(_expectedSpace, _expectedSkipSslValue, _expectedRetryAmount))
                .ReturnsAsync(_fakeAppsResponse);

            await _sut.UpdateAllChildren();

            Assert.AreEqual(3, _sut.Children.Count);
            Assert.IsTrue(_sut.Children.Any(child => child is AppViewModel app && app.App.AppName == FakeApps[0].AppName));
            Assert.IsTrue(_sut.Children.Any(child => child is AppViewModel app && app.App.AppName == FakeApps[1].AppName));
            Assert.IsTrue(_sut.Children.Any(child => child is AppViewModel app && app.App.AppName == FakeApps[2].AppName));

            MockThreadingService.Verify(m => m
              .AddItemToCollectionOnUiThreadAsync(_sut.Children, It.Is<AppViewModel>((ovm) => ovm.App == FakeApps[2])),
                Times.Once);
        }

        [TestMethod]
        [TestCategory("UpdateAllChildren")]
        public async Task UpdateAllChildren_RefreshesAppStateOnAllChildren_WhenAppsRequestSucceeds()
        {
            const string oldStateExpectedToChange = "an old state which should get updated";

            /** mock 4 initial children */
            var initialChildren = new ObservableCollection<TreeViewItemViewModel>
            {
                new AppViewModel(FakeApps[0], Services),
                new AppViewModel(new CloudFoundryApp(FakeApps[1].AppName, FakeApps[1].AppId, FakeApps[1].ParentSpace, oldStateExpectedToChange), Services),
                new AppViewModel(FakeApps[3], Services),
                new AppViewModel(FakeApps[4], Services),
            };
            _sut.Children = new ObservableCollection<TreeViewItemViewModel>(initialChildren);

            /** mock 3 children in response:
             * first (FakeApps[0]) is idential to initial: FakeApps[0]
             * second (FakeApps[1]) is same as initial, just with a different state than it had initially
             * third (FakeApps[2]) is new
             * initial children FakeApps[3] & FakeApps[4] have been lost
             */
            MockCloudFoundryService.Setup(m => m
              .GetAppsForSpaceAsync(_expectedSpace, _expectedSkipSslValue, _expectedRetryAmount))
                .ReturnsAsync(_fakeAppsResponse);

            MockThreadingService.Setup(m => m
              .StartBackgroundTask(It.IsAny<Func<Task>>()))
                .Verifiable();

            await _sut.UpdateAllChildren();

            Assert.AreEqual(3, _sut.Children.Count);

<<<<<<< HEAD
            // ensure app didn't change
            var firstOldApp = initialChildren[0] as AppViewModel;
            var firstFreshApp = _sut.Children[0] as AppViewModel;
            Assert.AreEqual(firstFreshApp.App.AppId, firstOldApp.App.AppId);
            Assert.AreEqual(firstFreshApp.App.State, firstOldApp.App.State);

            // ensure app state was updated
            var secondFreshApp = _sut.Children[1] as AppViewModel;
            var secondOldApp = initialChildren[1] as AppViewModel;
            Assert.AreEqual(secondFreshApp.App.AppId, secondOldApp.App.AppId);
            Assert.AreNotEqual(secondFreshApp.App.State, oldStateExpectedToChange);

            // ensure app was added
            var thirdFreshApp = _sut.Children[2] as AppViewModel;
            Assert.IsFalse(initialChildren.Any(a => a is AppViewModel avm && avm.App.AppId == thirdFreshApp.App.AppId));

            // ensure app was removed
            var thirdOldApp = initialChildren[2] as AppViewModel;
            Assert.IsFalse(_sut.Children.Any(a => a is AppViewModel avm && avm.App.AppId == thirdOldApp.App.AppId));

            // ensure app was removed
            var fourthOldApp = initialChildren[3] as AppViewModel;
            Assert.IsFalse(_sut.Children.Any(a => a is AppViewModel avm && avm.App.AppId == fourthOldApp.App.AppId));
=======
            MockErrorDialogService.Verify(mock => mock.
              DisplayWarningDialog(SpaceViewModel._getAppsFailureMsg, fakeFailedResult.Explanation),
                Times.Once);
>>>>>>> 055753bd
        }

        [TestMethod]
        [TestCategory("UpdateAllChildren")]
        public async Task UpdateAllChildren_AssignsEmptyPlaceholder_WhenAppsRequestReturnsNoApps()
        {
            var fakeNoAppsResponse = _fakeAppsResponse;
            fakeNoAppsResponse.Content.Clear();

            /** mock 2 initial children */
            var initialChildren = new ObservableCollection<TreeViewItemViewModel>
            {
                new AppViewModel(FakeApps[0], Services),
                new AppViewModel(FakeApps[1], Services),
            };
            _sut.Children = new ObservableCollection<TreeViewItemViewModel>(initialChildren);

            MockCloudFoundryService.Setup(m => m
              .GetAppsForSpaceAsync(_expectedSpace, _expectedSkipSslValue, _expectedRetryAmount))
                .ReturnsAsync(fakeNoAppsResponse);

            Assert.IsFalse(_sut.Children.Any(child => child is PlaceholderViewModel));

            await _sut.UpdateAllChildren();

            Assert.AreEqual(1, _sut.Children.Count);
            Assert.IsTrue(_sut.Children[0].Equals(_sut.EmptyPlaceholder));
            foreach (var child in initialChildren)
            {
                MockThreadingService.Verify(m => m.RemoveItemFromCollectionOnUiThreadAsync(_sut.Children, child), Times.Once);
            }
            MockThreadingService.Verify(m => m.AddItemToCollectionOnUiThreadAsync(_sut.Children, _sut.EmptyPlaceholder), Times.Once);
        }

        [TestMethod]
        [TestCategory("UpdateAllChildren")]
        public async Task UpdateAllChildren_SetsIsLoadingTrueAtStart_AndSetsIsLoadingFalseAtEnd()
        {
            MockCloudFoundryService.Setup(m => m.GetAppsForSpaceAsync(_expectedSpace, _expectedSkipSslValue, _expectedRetryAmount))
                .Callback(() =>
                {
                    // ensure IsLoading was set to true by the time apps were queried
                    Assert.IsTrue(_sut.IsLoading);
                }).ReturnsAsync(_fakeAppsResponse);

            Assert.IsFalse(_sut.IsLoading);
            Assert.IsTrue(_sut.IsExpanded);

            await _sut.UpdateAllChildren();

            Assert.IsFalse(_sut.IsLoading);
        }

        [TestMethod]
        [TestCategory("UpdateAllChildren")]
        public async Task UpdateAllChildren_RemovesEmptyPlaceholder_WhenAppsRequestReturnsApps()
        {
            _sut.Children = new ObservableCollection<TreeViewItemViewModel>
            {
                _sut.EmptyPlaceholder,
            };

            /** mock 3 new children */
            MockCloudFoundryService.Setup(m => m
              .GetAppsForSpaceAsync(_expectedSpace, _expectedSkipSslValue, _expectedRetryAmount))
                .ReturnsAsync(_fakeAppsResponse);

            Assert.AreEqual(1, _sut.Children.Count);
            Assert.IsTrue(_sut.Children[0].Equals(_sut.EmptyPlaceholder));

            await _sut.UpdateAllChildren();

            Assert.AreEqual(3, _sut.Children.Count);
            Assert.IsFalse(_sut.Children.Any(child => child is PlaceholderViewModel));
        }

        [TestMethod]
        [TestCategory("UpdateAllChildren")]
        public async Task UpdateAllChildren_RemovesLoadingPlaceholder_WhenAppsRequestReturnsApps()
        {
            var fakeNoAppsResponse = _fakeAppsResponse;
            fakeNoAppsResponse.Content.Clear();

            /** mock 2 initial children */
            _sut.Children = new ObservableCollection<TreeViewItemViewModel>
            {
                new AppViewModel(FakeApps[0], Services),
                new AppViewModel(FakeApps[1], Services),
            };

            MockCloudFoundryService.Setup(m => m
              .GetAppsForSpaceAsync(_expectedSpace, _expectedSkipSslValue, _expectedRetryAmount))
                .Callback(() =>
                {
                    // ensure loading placeholder present at time of loading fresh children
                    Assert.IsTrue(_sut.IsLoading);
                    Assert.IsTrue(_sut.Children.Contains(_sut.LoadingPlaceholder));

                }).ReturnsAsync(fakeNoAppsResponse);

            await _sut.UpdateAllChildren();

            Assert.IsFalse(_sut.Children.Contains(_sut.LoadingPlaceholder));
        }

        [TestMethod]
        [TestCategory("UpdateAllChildren")]
        public async Task UpdateAllChildren_CollapsesSelf_AndSetsAuthRequiredTrue_WhenAppsRequestFailsWithInvalidRefreshToken()
        {
            var fakeInvalidTokenResponse = new DetailedResult<List<CloudFoundryApp>>
            {
                Succeeded = false,
                Explanation = "junk",
                FailureType = FailureType.InvalidRefreshToken,
            };

            MockCloudFoundryService.Setup(m => m
              .GetAppsForSpaceAsync(_expectedSpace, _expectedSkipSslValue, _expectedRetryAmount))
                .ReturnsAsync(fakeInvalidTokenResponse);

            Assert.IsTrue(_sut.IsExpanded);
            Assert.IsFalse(_sut.ParentTasExplorer.AuthenticationRequired);

            await _sut.UpdateAllChildren();

            Assert.IsFalse(_sut.IsLoading);
            Assert.IsFalse(_sut.IsExpanded);
            Assert.IsTrue(_sut.ParentTasExplorer.AuthenticationRequired);
        }

        [TestMethod]
        [TestCategory("UpdateAllChildren")]
        public async Task UpdateAllChildren_CollapsesSelf_AndLogsError_WhenAppsRequestFails()
        {
            var fakeFailedAppsResponse = new DetailedResult<List<CloudFoundryApp>>
            {
                Succeeded = false,
                Explanation = "junk",
            };

            MockCloudFoundryService.Setup(m => m
              .GetAppsForSpaceAsync(_expectedSpace, _expectedSkipSslValue, _expectedRetryAmount))
                .ReturnsAsync(fakeFailedAppsResponse);

            MockLogger.Setup(m => m
              .Error(It.Is<string>(s => s.Contains("SpaceViewModel failed to load apps")), fakeFailedAppsResponse.Explanation))
                .Verifiable();

            Assert.IsTrue(_sut.IsExpanded);

            await _sut.UpdateAllChildren();

            Assert.IsFalse(_sut.IsLoading);
            Assert.IsFalse(_sut.IsExpanded);
            MockLogger.VerifyAll();
        }

        [TestMethod]
        [TestCategory("UpdateAllChildren")]
        public async Task UpdateAllChildren_DisplaysAndLogsErrors_ForAllCaughtExceptions()
        {
            var fakeException = new Exception(":(");

            MockCloudFoundryService.Setup(m => m
              .GetAppsForSpaceAsync(_expectedSpace, _expectedSkipSslValue, _expectedRetryAmount))
                .Throws(fakeException);

            MockLogger.Setup(m => m
              .Error(It.Is<string>(s => s.Contains("Caught exception trying to load apps in SpaceViewModel")), fakeException))
                .Verifiable();

            MockErrorDialogService.Setup(m => m
              .DisplayErrorDialog(
                SpaceViewModel._getAppsFailureMsg,
                It.Is<string>(s => s.Contains("try disconnecting & logging in again") && s.Contains("If this issue persists, please contact dotnetdevx@groups.vmware.com"))))
                .Verifiable();

            await _sut.UpdateAllChildren();

            MockLogger.VerifyAll();
            MockErrorDialogService.VerifyAll();
        }
    }
}<|MERGE_RESOLUTION|>--- conflicted
+++ resolved
@@ -207,7 +207,6 @@
 
             Assert.AreEqual(3, _sut.Children.Count);
 
-<<<<<<< HEAD
             // ensure app didn't change
             var firstOldApp = initialChildren[0] as AppViewModel;
             var firstFreshApp = _sut.Children[0] as AppViewModel;
@@ -231,11 +230,6 @@
             // ensure app was removed
             var fourthOldApp = initialChildren[3] as AppViewModel;
             Assert.IsFalse(_sut.Children.Any(a => a is AppViewModel avm && avm.App.AppId == fourthOldApp.App.AppId));
-=======
-            MockErrorDialogService.Verify(mock => mock.
-              DisplayWarningDialog(SpaceViewModel._getAppsFailureMsg, fakeFailedResult.Explanation),
-                Times.Once);
->>>>>>> 055753bd
         }
 
         [TestMethod]
@@ -395,7 +389,7 @@
 
         [TestMethod]
         [TestCategory("UpdateAllChildren")]
-        public async Task UpdateAllChildren_DisplaysAndLogsErrors_ForAllCaughtExceptions()
+        public async Task UpdateAllChildren_DisplaysWarning_AndLogsError_ForAllCaughtExceptions()
         {
             var fakeException = new Exception(":(");
 
@@ -408,7 +402,7 @@
                 .Verifiable();
 
             MockErrorDialogService.Setup(m => m
-              .DisplayErrorDialog(
+              .DisplayWarningDialog(
                 SpaceViewModel._getAppsFailureMsg,
                 It.Is<string>(s => s.Contains("try disconnecting & logging in again") && s.Contains("If this issue persists, please contact dotnetdevx@groups.vmware.com"))))
                 .Verifiable();
