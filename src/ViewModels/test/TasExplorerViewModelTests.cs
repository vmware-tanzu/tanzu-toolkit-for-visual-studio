--- conflicted
+++ resolved
@@ -981,43 +981,18 @@
 
         [TestMethod]
         [TestCategory("LogOutTas")]
-<<<<<<< HEAD
-        public void DeleteConnection_SetsTasConnectionToNull_WhenArgIsCfInstanceViewModel()
-=======
         public void LogOutTas_SetsTasConnectionToNull_AndSetsIsLoggedInToFalse()
->>>>>>> 5b005deb
         {
             _sut.TasConnection = _fakeTasConnection;
 
             Assert.IsNotNull(_sut.TasConnection);
-<<<<<<< HEAD
-            Assert.IsTrue(_sut.TasConnection is CfInstanceViewModel);
-
-=======
             Assert.IsTrue(_sut.IsLoggedIn); // NOTE: idk if this will currently pass or not; might have to change test setup
->>>>>>> 5b005deb
             _sut.LogOutTas(_sut.TasConnection);
 
             Assert.IsNull(_sut.TasConnection);
             Assert.IsFalse(_sut.IsLoggedIn);
         }
 
-<<<<<<< HEAD
-        [TestMethod]
-        [TestCategory("LogOutTas")]
-        public void DeleteConnection_DoesNotChangeTasConnection_WhenArgIsNotCfInstanceViewModel()
-        {
-            _sut.TasConnection = _fakeTasConnection;
-
-            Assert.IsNotNull(_sut.TasConnection);
-
-            var initialConnection = _sut.TasConnection;
-            _sut.LogOutTas("bad arg");
-
-            Assert.AreEqual(initialConnection, _sut.TasConnection);
-        }
-=======
->>>>>>> 5b005deb
 
         [TestMethod]
         [TestCategory("SetConnection")]
