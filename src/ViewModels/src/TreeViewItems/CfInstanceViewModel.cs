﻿using Microsoft.Extensions.DependencyInjection;
using System;
using System.Collections.Generic;
using System.Collections.ObjectModel;
using System.Linq;
using System.Threading.Tasks;
using Tanzu.Toolkit.Models;
using Tanzu.Toolkit.Services.ErrorDialog;

namespace Tanzu.Toolkit.ViewModels
{
    public class CfInstanceViewModel : TreeViewItemViewModel
    {
        /* ERROR MESSAGE CONSTANTS */
        internal static readonly string _emptyOrgsPlaceholderMsg = "No orgs";
        internal static readonly string _loadingMsg = "Loading orgs...";
        internal static readonly string _getOrgsFailureMsg = "Unable to load orgs";
        private readonly IErrorDialog _dialogService;

        private volatile int _updatesInProgress = 0;
        private readonly object _loadingLock = new object();

        public CfInstanceViewModel(CloudFoundryInstance cloudFoundryInstance, TasExplorerViewModel parentTasExplorer, IServiceProvider services, bool expanded = false)
            : base(null, parentTasExplorer, services, expanded: expanded)
        {
            _dialogService = services.GetRequiredService<IErrorDialog>();
            CloudFoundryInstance = cloudFoundryInstance;
            DisplayText = CloudFoundryInstance.InstanceName;

            LoadingPlaceholder = new PlaceholderViewModel(parent: this, services)
            {
                DisplayText = _loadingMsg,
            };

            EmptyPlaceholder = new PlaceholderViewModel(parent: this, Services)
            {
                DisplayText = _emptyOrgsPlaceholderMsg,
            };
        }

<<<<<<< HEAD
        public CloudFoundryInstance CloudFoundryInstance { get; }
=======
        public async Task<ObservableCollection<OrgViewModel>> FetchChildren()
        {
            var newOrgsList = new ObservableCollection<OrgViewModel>();

            var orgsResponse = await CloudFoundryService.GetOrgsForCfInstanceAsync(CloudFoundryInstance);

            if (orgsResponse.Succeeded)
            {
                var orgs = new ObservableCollection<CloudFoundryOrganization>(orgsResponse.Content);

                foreach (CloudFoundryOrganization org in orgs)
                {
                    var newOrg = new OrgViewModel(org, this, ParentTasExplorer, Services);
                    newOrgsList.Add(newOrg);
                }
            }
            else if (orgsResponse.FailureType == Toolkit.Services.FailureType.InvalidRefreshToken)
            {
                IsExpanded = false;
                ParentTasExplorer.AuthenticationRequired = true;
            }
            else
            {
                _dialogService.DisplayErrorDialog(_getOrgsFailureMsg, orgsResponse.Explanation);
            }

            return newOrgsList;
        }

        protected internal override async Task LoadChildren()
        {
            var orgsResponse = await CloudFoundryService.GetOrgsForCfInstanceAsync(CloudFoundryInstance);

            if (orgsResponse.Succeeded)
            {
                if (orgsResponse.Content.Count == 0)
                {
                    var noChildrenList = new ObservableCollection<TreeViewItemViewModel>
                    {
                        EmptyPlaceholder,
                    };

                    Children = noChildrenList;
                    HasEmptyPlaceholder = true;
                }
                else
                {
                    var updatedOrgsList = new ObservableCollection<TreeViewItemViewModel>();
                    foreach (CloudFoundryOrganization org in orgsResponse.Content)
                    {
                        var newOrg = new OrgViewModel(org, this, ParentTasExplorer, Services);
                        updatedOrgsList.Add(newOrg);
                    }

                    Children = updatedOrgsList;
                    HasEmptyPlaceholder = false;
                }

                IsLoading = false;
            }
            else
            {
                IsLoading = false;

                _dialogService.DisplayWarningDialog(_getOrgsFailureMsg, orgsResponse.Explanation);

                IsExpanded = false;
            }
        }
>>>>>>> 055753bd

        protected internal override async Task UpdateAllChildren()
        {
            if (IsExpanded && !IsLoading)
            {
                lock (_loadingLock)
                {
                    _updatesInProgress += 1;
                }

                if (_updatesInProgress == 1)
                {
                    IsLoading = true;
                    try
                    {
                        var orgsResponse = await CloudFoundryService.GetOrgsForCfInstanceAsync(CloudFoundryInstance);
                        if (orgsResponse.Succeeded)
                        {
                            // make a working copy of children to avoid System.InvalidOperationException:
                            // "Collection was modified; enumeration operation may not execute."
                            var originalChildren = Children.ToList();

                            var removalTasks = new List<Task>();
                            var additionTasks = new List<Task>();
                            var updateTasks = new List<Task>();

                            var freshOrgs = new ObservableCollection<CloudFoundryOrganization>(orgsResponse.Content);
                            if (freshOrgs.Count < 1)
                            {
                                foreach (var child in originalChildren)
                                {
                                    removalTasks.Add(ThreadingService.RemoveItemFromCollectionOnUiThreadAsync(Children, child));
                                }
                                additionTasks.Add(ThreadingService.AddItemToCollectionOnUiThreadAsync(Children, EmptyPlaceholder));
                            }
                            else
                            {
                                // remove stale orgs
                                foreach (TreeViewItemViewModel priorChild in originalChildren)
                                {
                                    if (priorChild is PlaceholderViewModel)
                                    {
                                        removalTasks.Add(ThreadingService.RemoveItemFromCollectionOnUiThreadAsync(Children, priorChild));
                                    }
                                    else if (priorChild is OrgViewModel priorOrg)
                                    {
                                        bool orgStillExists = freshOrgs.Any(o => o is CloudFoundryOrganization freshOrg && freshOrg != null && freshOrg.OrgId == priorOrg.Org.OrgId);
                                        if (!orgStillExists) removalTasks.Add(ThreadingService.RemoveItemFromCollectionOnUiThreadAsync(Children, priorOrg));
                                    }
                                }

                                // add new orgs
                                foreach (CloudFoundryOrganization freshOrg in freshOrgs)
                                {
                                    bool orgAlreadyExists = originalChildren.Any(child => child is OrgViewModel extantOrg && extantOrg.Org.OrgId == freshOrg.OrgId);
                                    if (!orgAlreadyExists)
                                    {
                                        var newOrg = new OrgViewModel(freshOrg, this, ParentTasExplorer, Services, expanded: false);
                                        additionTasks.Add(ThreadingService.AddItemToCollectionOnUiThreadAsync(Children, newOrg));
                                    }
                                }
                            }

                            await Task.WhenAll(removalTasks);
                            await Task.WhenAll(additionTasks);

                            // update children
                            foreach (TreeViewItemViewModel child in Children)
                            {
                                if (child is OrgViewModel org) updateTasks.Add(ThreadingService.StartBackgroundTask(org.UpdateAllChildren));
                            }
                            await Task.WhenAll(updateTasks);
                        }
                        else if (orgsResponse.FailureType == Toolkit.Services.FailureType.InvalidRefreshToken)
                        {
                            IsExpanded = false;
                            ParentTasExplorer.AuthenticationRequired = true;
                        }
                        else
                        {
                            Logger.Error("CfInstanceViewModel failed to load orgs: {CfInstanceViewModelLoadingException}", orgsResponse.Explanation);
                            IsExpanded = false;
                        }
                    }
                    catch (Exception ex)
                    {
                        Logger.Error("Caught exception trying to load orgs in CfInstanceViewModel: {CfInstanceViewModelLoadingException}", ex);
                        _dialogService.DisplayErrorDialog(_getOrgsFailureMsg, "Something went wrong while loading organizations; try disconnecting & logging in again.\nIf this issue persists, please contact dotnetdevx@groups.vmware.com");
                    }
                    finally
                    {
                        IsLoading = false;
                        lock (_loadingLock)
                        {
                            _updatesInProgress = 0;
                        }
                    }
                }
            }
        }
    }
}<|MERGE_RESOLUTION|>--- conflicted
+++ resolved
@@ -38,79 +38,7 @@
             };
         }
 
-<<<<<<< HEAD
         public CloudFoundryInstance CloudFoundryInstance { get; }
-=======
-        public async Task<ObservableCollection<OrgViewModel>> FetchChildren()
-        {
-            var newOrgsList = new ObservableCollection<OrgViewModel>();
-
-            var orgsResponse = await CloudFoundryService.GetOrgsForCfInstanceAsync(CloudFoundryInstance);
-
-            if (orgsResponse.Succeeded)
-            {
-                var orgs = new ObservableCollection<CloudFoundryOrganization>(orgsResponse.Content);
-
-                foreach (CloudFoundryOrganization org in orgs)
-                {
-                    var newOrg = new OrgViewModel(org, this, ParentTasExplorer, Services);
-                    newOrgsList.Add(newOrg);
-                }
-            }
-            else if (orgsResponse.FailureType == Toolkit.Services.FailureType.InvalidRefreshToken)
-            {
-                IsExpanded = false;
-                ParentTasExplorer.AuthenticationRequired = true;
-            }
-            else
-            {
-                _dialogService.DisplayErrorDialog(_getOrgsFailureMsg, orgsResponse.Explanation);
-            }
-
-            return newOrgsList;
-        }
-
-        protected internal override async Task LoadChildren()
-        {
-            var orgsResponse = await CloudFoundryService.GetOrgsForCfInstanceAsync(CloudFoundryInstance);
-
-            if (orgsResponse.Succeeded)
-            {
-                if (orgsResponse.Content.Count == 0)
-                {
-                    var noChildrenList = new ObservableCollection<TreeViewItemViewModel>
-                    {
-                        EmptyPlaceholder,
-                    };
-
-                    Children = noChildrenList;
-                    HasEmptyPlaceholder = true;
-                }
-                else
-                {
-                    var updatedOrgsList = new ObservableCollection<TreeViewItemViewModel>();
-                    foreach (CloudFoundryOrganization org in orgsResponse.Content)
-                    {
-                        var newOrg = new OrgViewModel(org, this, ParentTasExplorer, Services);
-                        updatedOrgsList.Add(newOrg);
-                    }
-
-                    Children = updatedOrgsList;
-                    HasEmptyPlaceholder = false;
-                }
-
-                IsLoading = false;
-            }
-            else
-            {
-                IsLoading = false;
-
-                _dialogService.DisplayWarningDialog(_getOrgsFailureMsg, orgsResponse.Explanation);
-
-                IsExpanded = false;
-            }
-        }
->>>>>>> 055753bd
 
         protected internal override async Task UpdateAllChildren()
         {
@@ -198,7 +126,7 @@
                     catch (Exception ex)
                     {
                         Logger.Error("Caught exception trying to load orgs in CfInstanceViewModel: {CfInstanceViewModelLoadingException}", ex);
-                        _dialogService.DisplayErrorDialog(_getOrgsFailureMsg, "Something went wrong while loading organizations; try disconnecting & logging in again.\nIf this issue persists, please contact dotnetdevx@groups.vmware.com");
+                        _dialogService.DisplayWarningDialog(_getOrgsFailureMsg, "Something went wrong while loading organizations; try disconnecting & logging in again.\nIf this issue persists, please contact dotnetdevx@groups.vmware.com");
                     }
                     finally
                     {
