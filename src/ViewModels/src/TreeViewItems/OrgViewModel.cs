﻿using Microsoft.Extensions.DependencyInjection;
using System;
using System.Collections.Generic;
using System.Collections.ObjectModel;
using System.Linq;
using System.Threading.Tasks;
using Tanzu.Toolkit.Models;
using Tanzu.Toolkit.Services.ErrorDialog;

namespace Tanzu.Toolkit.ViewModels
{
    public class OrgViewModel : TreeViewItemViewModel
    {
        /* ERROR MESSAGE CONSTANTS */
        internal static readonly string _emptySpacesPlaceholderMsg = "No spaces";
        internal static readonly string _loadingMsg = "Loading spaces...";
        internal static readonly string _getSpacesFailureMsg = "Unable to load spaces.";
        private readonly IErrorDialog _dialogService;

        private volatile int _updatesInProgress = 0;
        private readonly object _loadingLock = new object();

        public CloudFoundryOrganization Org { get; }

        public OrgViewModel(CloudFoundryOrganization org, CfInstanceViewModel parentCfInstanceViewModel, TasExplorerViewModel parentTasExplorer, IServiceProvider services, bool expanded = false)
            : base(parentCfInstanceViewModel, parentTasExplorer, services, expanded: expanded)
        {
            _dialogService = services.GetRequiredService<IErrorDialog>();

            Org = org;
            DisplayText = Org.OrgName;

            LoadingPlaceholder = new PlaceholderViewModel(parent: this, services)
            {
                DisplayText = _loadingMsg,
            };

            EmptyPlaceholder = new PlaceholderViewModel(parent: this, Services)
            {
                DisplayText = _emptySpacesPlaceholderMsg,
            };
        }

        protected internal override async Task UpdateAllChildren()
        {
            if (IsExpanded && !IsLoading)
            {
                lock (_loadingLock)
                {
                    _updatesInProgress += 1;
                }

                if (_updatesInProgress == 1)
                {
                    IsLoading = true;
                    try
                    {
                        var spacesResponse = await CloudFoundryService.GetSpacesForOrgAsync(Org);
                        if (spacesResponse.Succeeded)
                        {
                            // make a working copy of children to avoid System.InvalidOperationException:
                            // "Collection was modified; enumeration operation may not execute."
                            var originalChildren = Children.ToList();

                            var removalTasks = new List<Task>();
                            var additionTasks = new List<Task>();
                            var updateChildrenTasks = new List<Task>();

                            var freshSpaces = new ObservableCollection<CloudFoundrySpace>(spacesResponse.Content);
                            if (freshSpaces.Count < 1)
                            {
                                foreach (var child in originalChildren)
                                {
                                    removalTasks.Add(ThreadingService.RemoveItemFromCollectionOnUiThreadAsync(Children, child));
                                }
                                additionTasks.Add(ThreadingService.AddItemToCollectionOnUiThreadAsync(Children, EmptyPlaceholder));
                            }
                            else
                            {
                                // identify stale spaces to remove
                                foreach (TreeViewItemViewModel priorChild in originalChildren)
                                {
                                    if (priorChild is PlaceholderViewModel)
                                    {
                                        removalTasks.Add(ThreadingService.RemoveItemFromCollectionOnUiThreadAsync(Children, priorChild));
                                    }
                                    else if (priorChild is SpaceViewModel priorSpace)
                                    {
                                        bool spaceStillExists = freshSpaces.Any(o => o is CloudFoundrySpace freshSpace && freshSpace != null && freshSpace.SpaceId == priorSpace.Space.SpaceId);
                                        if (!spaceStillExists) removalTasks.Add(ThreadingService.RemoveItemFromCollectionOnUiThreadAsync(Children, priorSpace));
                                    }
                                }

                                // identify new spaces to add
                                foreach (CloudFoundrySpace freshSpace in freshSpaces)
                                {
                                    bool spaceAlreadyExists = originalChildren.Any(child => child is SpaceViewModel extantSpace && extantSpace.Space.SpaceId == freshSpace.SpaceId);
                                    if (!spaceAlreadyExists)
                                    {
                                        var newSpace = new SpaceViewModel(freshSpace, this, ParentTasExplorer, Services, expanded: false);
                                        additionTasks.Add(ThreadingService.AddItemToCollectionOnUiThreadAsync(Children, newSpace));
                                    }
                                }
                            }

                            await Task.WhenAll(removalTasks);
                            await Task.WhenAll(additionTasks);

                            // update children
                            foreach (TreeViewItemViewModel updatedChild in Children)
                            {
                                if (updatedChild is SpaceViewModel space) updateChildrenTasks.Add(ThreadingService.StartBackgroundTask(space.UpdateAllChildren));
                            }
                            await Task.WhenAll(updateChildrenTasks);
                        }
                        else if (spacesResponse.FailureType == Toolkit.Services.FailureType.InvalidRefreshToken)
                        {
                            IsExpanded = false;
                            ParentTasExplorer.AuthenticationRequired = true;
                        }
                        else
                        {
                            Logger.Error("OrgViewModel failed to load spaces: {OrgViewModelLoadingException}", spacesResponse.Explanation);
                            IsExpanded = false;
                        }
                    }
<<<<<<< HEAD
                    catch (Exception ex)
=======

                    Children = updatedSpacesList;
                    HasEmptyPlaceholder = false;
                }

                IsLoading = false;
            }
            else
            {
                IsLoading = false;

                _dialogService.DisplayWarningDialog(_getSpacesFailureMsg, spacesResponse.Explanation);

                IsExpanded = false;
            }
        }

        public override async Task RefreshChildren()
        {
            if (!IsRefreshing)
            {
                IsRefreshing = true;

                var freshSpaces = await FetchChildren();

                RemoveNonexistentSpaces(freshSpaces);
                AddNewSpaces(freshSpaces);

                if (Children.Count == 0)
                {
                    UiDispatcherService.RunOnUiThread(() => Children.Add(EmptyPlaceholder));
                }
                else if (Children.Count > 1 && HasEmptyPlaceholder)
                {
                    UiDispatcherService.RunOnUiThread(() => Children.Remove(EmptyPlaceholder));
                }
             
                IsRefreshing = false;
            }
        }

        /// <summary>
        /// Add any svms to Children which are in freshSpaces but not in Children.
        /// </summary>
        /// <param name="ovm"></param>
        /// <param name="freshSpaces"></param>
        private void AddNewSpaces(ObservableCollection<SpaceViewModel> freshSpaces)
        {
            foreach (SpaceViewModel newSVM in freshSpaces)
            {
                if (newSVM != null)
                {
                    bool spaceInChildren = Children.Any(svm =>
>>>>>>> 055753bd
                    {
                        Logger.Error("Caught exception trying to load spaces in OrgViewModel: {OrgViewModelLoadingException}", ex);
                        _dialogService.DisplayErrorDialog(_getSpacesFailureMsg, "Something went wrong while loading spaces; try disconnecting & logging in again.\nIf this issue persists, please contact dotnetdevx@groups.vmware.com");
                    }
                    finally
                    {
                        IsLoading = false;
                        lock (_loadingLock)
                        {
                            _updatesInProgress = 0;
                        }
                    }
                }
            }
        }
    }
}<|MERGE_RESOLUTION|>--- conflicted
+++ resolved
@@ -124,66 +124,10 @@
                             IsExpanded = false;
                         }
                     }
-<<<<<<< HEAD
                     catch (Exception ex)
-=======
-
-                    Children = updatedSpacesList;
-                    HasEmptyPlaceholder = false;
-                }
-
-                IsLoading = false;
-            }
-            else
-            {
-                IsLoading = false;
-
-                _dialogService.DisplayWarningDialog(_getSpacesFailureMsg, spacesResponse.Explanation);
-
-                IsExpanded = false;
-            }
-        }
-
-        public override async Task RefreshChildren()
-        {
-            if (!IsRefreshing)
-            {
-                IsRefreshing = true;
-
-                var freshSpaces = await FetchChildren();
-
-                RemoveNonexistentSpaces(freshSpaces);
-                AddNewSpaces(freshSpaces);
-
-                if (Children.Count == 0)
-                {
-                    UiDispatcherService.RunOnUiThread(() => Children.Add(EmptyPlaceholder));
-                }
-                else if (Children.Count > 1 && HasEmptyPlaceholder)
-                {
-                    UiDispatcherService.RunOnUiThread(() => Children.Remove(EmptyPlaceholder));
-                }
-             
-                IsRefreshing = false;
-            }
-        }
-
-        /// <summary>
-        /// Add any svms to Children which are in freshSpaces but not in Children.
-        /// </summary>
-        /// <param name="ovm"></param>
-        /// <param name="freshSpaces"></param>
-        private void AddNewSpaces(ObservableCollection<SpaceViewModel> freshSpaces)
-        {
-            foreach (SpaceViewModel newSVM in freshSpaces)
-            {
-                if (newSVM != null)
-                {
-                    bool spaceInChildren = Children.Any(svm =>
->>>>>>> 055753bd
                     {
                         Logger.Error("Caught exception trying to load spaces in OrgViewModel: {OrgViewModelLoadingException}", ex);
-                        _dialogService.DisplayErrorDialog(_getSpacesFailureMsg, "Something went wrong while loading spaces; try disconnecting & logging in again.\nIf this issue persists, please contact dotnetdevx@groups.vmware.com");
+                        _dialogService.DisplayWarningDialog(_getSpacesFailureMsg, "Something went wrong while loading spaces; try disconnecting & logging in again.\nIf this issue persists, please contact dotnetdevx@groups.vmware.com");
                     }
                     finally
                     {
