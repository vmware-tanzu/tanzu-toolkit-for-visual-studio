﻿using Microsoft.Extensions.DependencyInjection;
using System;
using System.Collections.Generic;
using System.Collections.ObjectModel;
using System.ComponentModel;
using System.IO;
using System.Linq;
using System.Runtime.CompilerServices;
using System.Threading.Tasks;
using Tanzu.Toolkit.Models;
using Tanzu.Toolkit.Services;
using Tanzu.Toolkit.Services.ErrorDialog;

[assembly: InternalsVisibleTo("Tanzu.Toolkit.ViewModels.Tests")]

namespace Tanzu.Toolkit.ViewModels
{
    public class DeploymentDialogViewModel : AbstractViewModel, IDeploymentDialogViewModel
    {
        internal const string AppNameEmptyMsg = "App name not specified.";
        internal const string TargetEmptyMsg = "Target not specified.";
        internal const string OrgEmptyMsg = "Org not specified.";
        internal const string SpaceEmptyMsg = "Space not specified.";
        internal const string DeploymentSuccessMsg = "App was successfully deployed!\nYou can now close this window.";
        internal const string DeploymentErrorMsg = "Encountered an issue while deploying app:";
        internal const string GetOrgsFailureMsg = "Unable to fetch orgs.";
        internal const string GetSpacesFailureMsg = "Unable to fetch spaces.";
        internal const string GetBuildpacksFailureMsg = "Unable to fetch buildpacks.";
        internal const string GetStacksFailureMsg = "Unable to fetch stacks.";
        internal const string SingleLoginErrorTitle = "Unable to add more TAS connections.";
        internal const string SingleLoginErrorMessage1 = "This version of Tanzu Toolkit for Visual Studio only supports 1 cloud connection at a time; multi-cloud connections will be supported in the future.";
        internal const string SingleLoginErrorMessage2 = "If you want to connect to a different cloud, please delete this one by right-clicking on it in the Tanzu Application Service Explorer & re-connecting to a new one.";
        internal const string FullFrameworkTFM = ".NETFramework";
        internal const string ManifestNotFoundTitle = "Unable to set manifest path";
        internal const string ManifestParsingErrorTitle = "Unable to parse app manifest";
        internal const string DirectoryNotFoundTitle = "Unable to set push directory path";

        private string _appName;
        internal readonly bool _fullFrameworkDeployment = false;
        private readonly IErrorDialog _errorDialogService;
        internal IOutputViewModel OutputViewModel;
        internal ITasExplorerViewModel TasExplorerViewModel;

        private List<CloudFoundryInstance> _cfInstances;
        private List<CloudFoundryOrganization> _cfOrgs;
        private List<CloudFoundrySpace> _cfSpaces;
        private CloudFoundryOrganization _selectedOrg;
        private CloudFoundrySpace _selectedSpace;
        private string _startCmmd;
        private string _projectName;
        private string _manifestPathLabel;
        private string _manifestPath;
        private string _directoryPathLabel;
        private string _directoryPath;
        private string _targetName;
        private bool _isLoggedIn;
        private string _selectedStack;
        private ObservableCollection<string> _selectedBuildpacks;
        private List<string> _stackOptions;
        private List<BuildpackListItem> _buildpackOptions;
        private bool _expanded;
        private string _expansionButtonText;
        private AppManifest _appManifest;
        private bool _buildpacksLoading = false;
        private bool _stacksLoading = false;

        public DeploymentDialogViewModel(IServiceProvider services, string projectName, string directoryOfProjectToDeploy, string targetFrameworkMoniker)
            : base(services)
        {
            _errorDialogService = services.GetRequiredService<IErrorDialog>();
            TasExplorerViewModel = services.GetRequiredService<ITasExplorerViewModel>();

            IView outputView = ViewLocatorService.NavigateTo(nameof(ViewModels.OutputViewModel)) as IView;
            OutputViewModel = outputView?.ViewModel as IOutputViewModel;

            DeploymentInProgress = false;
            PathToProjectRootDir = directoryOfProjectToDeploy;
            SelectedBuildpacks = new ObservableCollection<string>();

            if (targetFrameworkMoniker.StartsWith(FullFrameworkTFM))
            {
                _fullFrameworkDeployment = true;
            }

            CfInstanceOptions = new List<CloudFoundryInstance>();
            CfOrgOptions = new List<CloudFoundryOrganization>();
            CfSpaceOptions = new List<CloudFoundrySpace>();
            BuildpackOptions = new List<BuildpackListItem>();
            StackOptions = new List<string>();
            DeploymentDirectoryPath = null;

            ManifestModel = new AppManifest
            {
                Version = 1,
                Applications = new List<AppConfig>
                {
                    new AppConfig
                    {
                        Name = projectName,
                        Buildpacks = new List<string>(),
                    }
                }
            };

            SetManifestIfDefaultExists();

            if (TasExplorerViewModel.TasConnection != null)
            {
                TargetName = TasExplorerViewModel.TasConnection.DisplayText;
                IsLoggedIn = true;

                ThreadingService.StartTask(UpdateCfOrgOptions);
                ThreadingService.StartTask(UpdateBuildpackOptions);
                ThreadingService.StartTask(UpdateStackOptions);
            }

            _projectName = projectName;

            Expanded = false;
        }

        public string AppName
        {
            get => _appName;

            set
            {
                _appName = value;
                RaisePropertyChangedEvent("AppName");

                ManifestModel.Applications[0].Name = value;
            }
        }

        public string StartCommand
        {
            get => _startCmmd;

            set
            {
                _startCmmd = value;
                RaisePropertyChangedEvent("StartCommand");
                ManifestModel.Applications[0].Command = value;
            }
        }

        public string PathToProjectRootDir { get; private set; }

        public string ManifestPath
        {
            get => _manifestPath;

            set
            {
                if (value == null)
                {
                    _manifestPath = value;
                    ManifestPathLabel = "<none selected>";
                }
                else if (FileService.FileExists(value))
                {
                    _manifestPath = value;

                    ManifestPathLabel = _manifestPath;

                    try
                    {
                        string manifestContents = FileService.ReadFileContents(value);

                        AppManifest parsedManifest = SerializationService.ParseCfAppManifest(manifestContents);

<<<<<<< HEAD
                        ManifestModel = parsedManifest;
                        SetViewModelValuesFromManifest(ManifestModel);
=======
                        /** Create 2 AppManifest instances with the same initial data;
                         * the props in this view model should change so that the UI
                         * displays the new incoming manifest data -- those props will
                         * change the ManifestModel so it stays in sync with the state
                         * of this view model. Unintentded side effects arise when using
                         * a single instance of an AppManifest to both read new info from
                         * and to record state on -- deep cloning the initial AppManifest
                         * allows for the new manifest info to stay independent from the
                         * ManifestModel data & unchanged despite any state changes to
                         * the view model.
                         */
                        AppManifest modelInstance = parsedManifest.DeepClone();
                        
                        ManifestModel = modelInstance;
                        SetViewModelValuesFromManifest(parsedManifest);
>>>>>>> a6993d23
                    }
                    catch (Exception ex)
                    {
                        _errorDialogService.DisplayErrorDialog(ManifestParsingErrorTitle, ex.Message);
                    }
                }
                else
                {
                    _errorDialogService.DisplayErrorDialog(ManifestNotFoundTitle, $"'{value}' does not appear to be a valid path to a manifest.");
                }
            }
        }

        public string ManifestPathLabel
        {
            get => _manifestPathLabel;

            private set
            {
                _manifestPathLabel = value;
                RaisePropertyChangedEvent("ManifestPathLabel");
            }
        }

        public string DeploymentDirectoryPath
        {
            get => _directoryPath;

            set
            {
                if (FileService.DirectoryExists(value))
                {
                    _directoryPath = value;
                    DirectoryPathLabel = value;

                    ManifestModel.Applications[0].Path = value;
                }
                else
                {
                    if (value != null)
                    {
                        _errorDialogService.DisplayErrorDialog(DirectoryNotFoundTitle, $"'{value}' does not appear to be a valid path to a directory.");
                    }

                    _directoryPath = null;
                    DirectoryPathLabel = "<Default App Directory>";
                }
            }
        }

        public string DirectoryPathLabel
        {
            get => _directoryPathLabel;

            internal set
            {
                _directoryPathLabel = value;
                RaisePropertyChangedEvent("DirectoryPathLabel");
            }
        }

        public bool Expanded
        {
            get => _expanded;

            set
            {
                _expanded = value;

                ExpansionButtonText = _expanded ? "Hide Options" : "More Options";

                RaisePropertyChangedEvent("Expanded");
            }
        }

        public string ExpansionButtonText
        {
            get => _expansionButtonText;

            set
            {
                _expansionButtonText = value;
                RaisePropertyChangedEvent("ExpansionButtonText");
            }
        }

        public string SelectedStack
        {
            get => _selectedStack;

            set
            {
                _selectedStack = value;
                RaisePropertyChangedEvent("SelectedStack");

                ManifestModel.Applications[0].Stack = value;

                foreach (BuildpackListItem b in BuildpackOptions)
                {
                    b.EvalutateStackCompatibility(value);
                    if (!b.CompatibleWithStack && b.IsSelected)
                    {
                        b.IsSelected = false;
                        RemoveFromSelectedBuildpacks(b.Name);
                    }
                }
            }
        }

        public ObservableCollection<string> SelectedBuildpacks
        {
            get => _selectedBuildpacks;

            set
            {
                _selectedBuildpacks = value;
                RaisePropertyChangedEvent("SelectedBuildpacks");
            }
        }

        public CloudFoundryOrganization SelectedOrg
        {
            get => _selectedOrg;

            set
            {
                if (value != _selectedOrg)
                {
                    _selectedOrg = value;

                    // clear spaces
                    CfSpaceOptions = new List<CloudFoundrySpace>();
                }

                RaisePropertyChangedEvent("SelectedOrg");
            }
        }

        public CloudFoundrySpace SelectedSpace
        {
            get => _selectedSpace;

            set
            {
                if (value != _selectedSpace)
                {
                    _selectedSpace = value;
                }

                RaisePropertyChangedEvent("SelectedSpace");
            }
        }

        public List<CloudFoundryInstance> CfInstanceOptions
        {
            get => _cfInstances;

            set
            {
                _cfInstances = value;
                RaisePropertyChangedEvent("CfInstanceOptions");
            }
        }

        public List<CloudFoundryOrganization> CfOrgOptions
        {
            get => _cfOrgs;

            set
            {
                _cfOrgs = value;
                RaisePropertyChangedEvent("CfOrgOptions");
            }
        }

        public List<CloudFoundrySpace> CfSpaceOptions
        {
            get => _cfSpaces;

            set
            {
                _cfSpaces = value;
                RaisePropertyChangedEvent("CfSpaceOptions");
            }
        }

        public List<string> StackOptions
        {
            get => _stackOptions;

            internal set
            {
                _stackOptions = value;
                RaisePropertyChangedEvent("StackOptions");
            }
        }

        public List<BuildpackListItem> BuildpackOptions
        {
            get => _buildpackOptions;

            set
            {
                _buildpackOptions = value;

                RaisePropertyChangedEvent("BuildpackOptions");
            }
        }

        public bool DeploymentInProgress { get; internal set; }

        public string TargetName
        {
            get => _targetName;

            internal set
            {
                _targetName = value;
                RaisePropertyChangedEvent("TargetName");
            }
        }

        public bool IsLoggedIn
        {
            get => _isLoggedIn;

            internal set
            {
                _isLoggedIn = value;
                RaisePropertyChangedEvent("IsLoggedIn");
            }
        }

        public AppManifest ManifestModel
        {
            get => _appManifest;
            set => _appManifest = value;
        }

        public bool BuildpacksLoading
        {
            get { return _buildpacksLoading; }

            set
            {
                _buildpacksLoading = value;
                RaisePropertyChangedEvent("BuildpacksLoading");
            }
        }

        public bool StacksLoading
        {
            get { return _stacksLoading; }

            set
            {
                _stacksLoading = value;
                RaisePropertyChangedEvent("StacksLoading");
            }
        }

        public bool CanDeployApp(object arg)
        {
            return !string.IsNullOrEmpty(AppName) && IsLoggedIn && SelectedOrg != null && SelectedSpace != null;
        }

        public void DeployApp(object dialogWindow)
        {
            if (CanDeployApp(null))
            {
                DeploymentInProgress = true;

                ThreadingService.StartTask(StartDeployment);

                DialogService.CloseDialog(dialogWindow, true);
            }
        }

        public bool CanOpenLoginView(object arg)
        {
            return true;
        }

        public bool CanToggleAdvancedOptions(object arg)
        {
            return true;
        }

        public void OpenLoginView(object arg)
        {
            TasExplorerViewModel.OpenLoginView(arg);

            if (TasExplorerViewModel.TasConnection != null)
            {
                CfInstanceOptions = new List<CloudFoundryInstance>
                {
                    TasExplorerViewModel.TasConnection.CloudFoundryInstance,
                };

                TargetName = TasExplorerViewModel.TasConnection.DisplayText;
                IsLoggedIn = true;

                ThreadingService.StartTask(UpdateCfOrgOptions);
                ThreadingService.StartTask(UpdateBuildpackOptions);
                ThreadingService.StartTask(UpdateStackOptions);
            }
        }

        public async Task UpdateCfOrgOptions()
        {
            if (TasExplorerViewModel.TasConnection == null)
            {

                CfOrgOptions = new List<CloudFoundryOrganization>();
            }
            else
            {
                var orgsResponse = await CloudFoundryService.GetOrgsForCfInstanceAsync(TasExplorerViewModel.TasConnection.CloudFoundryInstance);

                if (orgsResponse.Succeeded)
                {
                    CfOrgOptions = orgsResponse.Content;
                }
                else
                {
                    Logger.Error($"{GetOrgsFailureMsg}. {orgsResponse}");
                    _errorDialogService.DisplayErrorDialog(GetOrgsFailureMsg, orgsResponse.Explanation);
                }
            }
        }

        public async Task UpdateCfSpaceOptions()
        {
            if (SelectedOrg == null || TasExplorerViewModel.TasConnection == null)
            {
                CfSpaceOptions = new List<CloudFoundrySpace>();
            }
            else
            {
                var spacesResponse = await CloudFoundryService.GetSpacesForOrgAsync(SelectedOrg);

                if (spacesResponse.Succeeded)
                {
                    CfSpaceOptions = spacesResponse.Content;
                }
                else
                {
                    Logger.Error($"{GetSpacesFailureMsg}. {spacesResponse}");
                    _errorDialogService.DisplayErrorDialog(GetSpacesFailureMsg, spacesResponse.Explanation);
                }
            }
        }

        public async Task UpdateBuildpackOptions()
        {
            if (TasExplorerViewModel.TasConnection == null)
            {
                BuildpackOptions = new List<BuildpackListItem>();
            }
            else
            {
                BuildpacksLoading = true;
                var buildpacksRespsonse = await CloudFoundryService.GetBuildpacksAsync(TasExplorerViewModel.TasConnection.CloudFoundryInstance.ApiAddress);

                if (buildpacksRespsonse.Succeeded)
                {
                    var bpOtps = new List<BuildpackListItem>();

                    foreach (CfBuildpack bp in buildpacksRespsonse.Content)
                    {
                        bool nameSpecifiedInManifest = ManifestModel.Applications[0].Buildpacks.Contains(bp.Name);
                        bool bpCompatibleWithSelectedStack = SelectedStack == null || SelectedStack == bp.Stack;
                        bool nameAlreadyExistsInOptions = bpOtps.Any(b => b.Name == bp.Name);

                        if (nameAlreadyExistsInOptions) // don't add duplicate bp names, just add to list of viable stacks
                        {
                            var existingBp = bpOtps.FirstOrDefault(b => b.Name == bp.Name);

                            if (!existingBp.ValidStacks.Contains(bp.Stack))
                            {
                                existingBp.ValidStacks.Add(bp.Stack);
                            }
                        }
                        else
                        {
                            var newBp = new BuildpackListItem
                            {
                                Name = bp.Name,
                                ValidStacks = new List<string> { bp.Stack },
                                IsSelected = nameSpecifiedInManifest,
                            };

                            newBp.EvalutateStackCompatibility(SelectedStack);

                            bpOtps.Add(newBp);
                        }
                    }

                    BuildpackOptions = bpOtps;
                    BuildpacksLoading = false;
                }
                else
                {
                    BuildpackOptions = new List<BuildpackListItem>();
                    BuildpacksLoading = false;

                    Logger.Error(GetBuildpacksFailureMsg + " {BuildpacksResponseError}", buildpacksRespsonse.Explanation);
                    _errorDialogService.DisplayErrorDialog(GetBuildpacksFailureMsg, buildpacksRespsonse.Explanation);
                }
            }
        }

        public async Task UpdateStackOptions()
        {
            if (TasExplorerViewModel.TasConnection == null)
            {
                StackOptions = new List<string>();
            }
            else
            {
                StacksLoading = true;
                var stacksRespsonse = await CloudFoundryService.GetStackNamesAsync(TasExplorerViewModel.TasConnection.CloudFoundryInstance);

                if (stacksRespsonse.Succeeded)
                {
                    StackOptions = stacksRespsonse.Content;
                    StacksLoading = false;
                }
                else
                {
                    StackOptions = new List<string>();
                    StacksLoading = false;

                    Logger.Error(GetStacksFailureMsg + " {StacksResponseError}", stacksRespsonse.Explanation);
                    _errorDialogService.DisplayErrorDialog(GetStacksFailureMsg, stacksRespsonse.Explanation);
                }
            }
        }

        public void ToggleAdvancedOptions(object arg = null)
        {
            Expanded = !Expanded;
        }

        public void AddToSelectedBuildpacks(object arg)
        {
            if (arg is string buildpackName && !SelectedBuildpacks.Contains(buildpackName))
            {
                SelectedBuildpacks.Add(buildpackName);
                RaisePropertyChangedEvent("SelectedBuildpacks");

                ManifestModel.Applications[0].Buildpacks = SelectedBuildpacks.ToList();
            }
        }

        public void RemoveFromSelectedBuildpacks(object arg)
        {
            if (arg is string buildpackName)
            {
                SelectedBuildpacks.Remove(buildpackName);
                RaisePropertyChangedEvent("SelectedBuildpacks");

                ManifestModel.Applications[0].Buildpacks = SelectedBuildpacks.ToList();
            }
        }

        public void ClearSelectedBuildpacks(object arg = null)
        {
            SelectedBuildpacks.Clear();

            foreach (BuildpackListItem bpItem in BuildpackOptions)
            {
                bpItem.IsSelected = false;
            }

            RaisePropertyChangedEvent("SelectedBuildpacks");
        }

        public void WriteManifestToFile(string path)
        {
            try
            {
                var manifestContents = SerializationService.SerializeCfAppManifest(ManifestModel);

                FileService.WriteTextToFile(path, manifestContents);
            }
            catch (Exception ex)
            {
                var errorMsg = $"Encountered an error while writing manifest contents to new file {path} : {ex.Message}";

                Logger.Error(errorMsg);

                _errorDialogService.DisplayErrorDialog("Unable to save manifest file", errorMsg);
            }
        }

        internal async Task StartDeployment()
        {
            var deploymentResult = await CloudFoundryService.DeployAppAsync(
                ManifestModel,
                SelectedSpace.ParentOrg.ParentCf,
                SelectedSpace.ParentOrg,
                SelectedSpace,
                stdOutCallback: OutputViewModel.AppendLine,
                stdErrCallback: OutputViewModel.AppendLine);

            if (!deploymentResult.Succeeded)
            {
                if (deploymentResult.FailureType == Toolkit.Services.FailureType.InvalidRefreshToken)
                {
                    TasExplorerViewModel.AuthenticationRequired = true;
                }

                var errorTitle = $"{DeploymentErrorMsg} {AppName}.";
                var errorMsg = deploymentResult.Explanation.Replace("Instances starting...\n", "");

                Logger.Error(
                    "DeploymentDialogViewModel initiated app deployment of {AppName} to target {TargetApi}.{TargetOrg}.{TargetSpace}; deployment result reported failure: {DplmtResult}.",
                    AppName,
                    SelectedSpace.ParentOrg.ParentCf.ApiAddress,
                    SelectedSpace.ParentOrg.OrgName,
                    SelectedSpace.SpaceName,
                    deploymentResult.ToString());

                _errorDialogService.DisplayErrorDialog(errorTitle, errorMsg);
            }

            DeploymentInProgress = false;
        }

        private void SetManifestIfDefaultExists()
        {
            var expectedManifestLocation1 = Path.Combine(PathToProjectRootDir, "manifest.yaml");
            var expectedManifestLocation2 = Path.Combine(PathToProjectRootDir, "manifest.yml");

            if (FileService.FileExists(expectedManifestLocation1))
            {
                ManifestPath = expectedManifestLocation1;
            }
            else if (FileService.FileExists(expectedManifestLocation2))
            {
                ManifestPath = expectedManifestLocation2;
            }
            else
            {
                ManifestPath = null;
            }
        }

        private void SetViewModelValuesFromManifest(AppManifest manifest)
        {
            SetAppNameFromManifest(manifest);
            SetStackFromManifest(manifest);
            SetBuildpacksFromManifest(manifest);
            SetStartCommandFromManifest(manifest);
            SetPathFromManifest(manifest);
        }

        private void SetAppNameFromManifest(AppManifest appManifest)
        {
            var appName = appManifest.Applications[0].Name;
            if (!string.IsNullOrWhiteSpace(appName))
            {
                AppName = appName;
            }
        }

        private void SetStackFromManifest(AppManifest appManifest)
        {
            SelectedStack = appManifest.Applications[0].Stack;
        }

        private void SetBuildpacksFromManifest(AppManifest appManifest)
        {
            AppConfig appConfig = appManifest.Applications[0];
            
            var bps = appConfig.Buildpacks;
            var stack = appConfig.Stack;

            if (bps != null)
            {
                ClearSelectedBuildpacks();

                foreach (string bpName in bps)
                {
                    AddToSelectedBuildpacks(bpName);

                    // mark corresponding buildpack option as selected
                    var existingBpOption = BuildpackOptions.FirstOrDefault(b => b.Name == bpName);
                    if (existingBpOption != null)
                    {
                        existingBpOption.IsSelected = true;
                        existingBpOption.EvalutateStackCompatibility(stack);
                    }
                }
            }
        }

        private void SetStartCommandFromManifest(AppManifest appManifest)
        {
            var startCmmd = appManifest.Applications[0].Command;

            StartCommand = string.IsNullOrWhiteSpace(startCmmd) ? null : startCmmd;
        }

        private void SetPathFromManifest(AppManifest appManifest)
        {
            var path = appManifest.Applications[0].Path;

            DeploymentDirectoryPath = string.IsNullOrWhiteSpace(path) ? null : path;
        }
    }

    public class BuildpackListItem : INotifyPropertyChanged
    {
        private string _name;
        private bool _isSelected;
        private bool _compatibleWithStack;

        public event PropertyChangedEventHandler PropertyChanged;

        public string Name
        {
            get => _name;
            set
            {
                _name = value;
            }
        }

        public bool IsSelected
        {
            get => _isSelected;
            set
            {
                _isSelected = value;
                RaisePropertyChangedEvent("IsSelected");
            }
        }

        public bool CompatibleWithStack
        {
            get { return _compatibleWithStack; }
            
            private set
            {
                _compatibleWithStack = value;

                RaisePropertyChangedEvent("CompatibleWithStack");
            }
        }

        public List<string> ValidStacks { get; set; }

        public void EvalutateStackCompatibility(string stackName)
        {
            CompatibleWithStack = ValidStacks.Contains(stackName) || stackName == null;
        }

        protected void RaisePropertyChangedEvent(string propertyName)
        {
            var handler = PropertyChanged;

            if (handler != null)
            {
                handler(this, new PropertyChangedEventArgs(propertyName));
            }
        }
    }
}<|MERGE_RESOLUTION|>--- conflicted
+++ resolved
@@ -169,10 +169,6 @@
 
                         AppManifest parsedManifest = SerializationService.ParseCfAppManifest(manifestContents);
 
-<<<<<<< HEAD
-                        ManifestModel = parsedManifest;
-                        SetViewModelValuesFromManifest(ManifestModel);
-=======
                         /** Create 2 AppManifest instances with the same initial data;
                          * the props in this view model should change so that the UI
                          * displays the new incoming manifest data -- those props will
@@ -188,7 +184,6 @@
                         
                         ManifestModel = modelInstance;
                         SetViewModelValuesFromManifest(parsedManifest);
->>>>>>> a6993d23
                     }
                     catch (Exception ex)
                     {
