<<<<<<< HEAD
﻿using System;
=======
using Newtonsoft.Json;
using System;
>>>>>>> 31d9b456
using System.Collections.Generic;
using System.Linq;
using System.Net;
using System.Net.Http;
using System.Threading.Tasks;
using Tanzu.Toolkit.CloudFoundryApiClient.Models;
using Tanzu.Toolkit.CloudFoundryApiClient.Models.AppsResponse;
using Tanzu.Toolkit.CloudFoundryApiClient.Models.BasicInfoResponse;
using Tanzu.Toolkit.CloudFoundryApiClient.Models.OrgsResponse;
using Tanzu.Toolkit.CloudFoundryApiClient.Models.SpacesResponse;
using Tanzu.Toolkit.CloudFoundryApiClient.Models.StacksResponse;
using System.Text.Json;

namespace Tanzu.Toolkit.CloudFoundryApiClient
{
    public class CfApiClient : ICfApiClient
    {
        public string AccessToken { get; private set; }

        internal const string ListOrgsPath = "/v3/organizations";
        internal const string ListSpacesPath = "/v3/spaces";
        internal const string ListAppsPath = "/v3/apps";
        internal const string ListBuildpacksPath = "/v3/buildpacks";
        internal const string DeleteAppsPath = "/v3/apps";
        internal const string ListStacksPath = "/v3/stacks";
        internal const string LoginInfoPath = "/login"; // the /login endpoint should be identical to the /info endpoint (for CF UAA v 75.10.0)
        internal const string ListRoutesPath = "/v3/routes";
        internal const string DeleteRoutesPath = "/v3/routes";

        internal const string DefaultAuthClientId = "cf";
        internal const string DefaultAuthClientSecret = "";
        internal const string AuthServerLookupFailureMessage = "Unable to locate authentication server";
        internal const string InvalidTargetUriMessage = "Invalid target URI";
        private readonly IHttpClientFactory _httpClientFactory;
        private HttpClient _httpClient;
        private Uri _cfApiAddress;
        private bool _skipSslCertValidation;

        public CfApiClient(IHttpClientFactory httpClientFactory)
        {
            _httpClientFactory = httpClientFactory;
            AccessToken = null;
            ServicePointManager.SecurityProtocol = SecurityProtocolType.Tls12;
        }

        internal HttpClient HttpClient
        {
            get
            {
                if (_httpClient == null) throw new InvalidOperationException($"HttpClient has not yet been set for this instance of {nameof(CfApiClient)}; to set it, first call {nameof(Configure)}");
                return _httpClient;
            }

            private set
            {
                if (_httpClient != null) throw new InvalidOperationException($"HttpClient has already been set for this instance; to target a different API address, create a new instance of {nameof(CfApiClient)}");
                _httpClient = value;
            }
        }

        public Uri CfApiAddress
        {
            get
            {
                if (_cfApiAddress == null) throw new ArgumentNullException(nameof(CfApiAddress));
                return _cfApiAddress;
            }
            internal set
            {
                if (_cfApiAddress != null) throw new InvalidOperationException($"{nameof(CfApiAddress)} has already been set for this instance; to target a different API address, create a new instance of {nameof(CfApiClient)}");
                _cfApiAddress = value;
                HttpClient.BaseAddress = _cfApiAddress;
            }
        }

        public bool SkipSslCertValidation
        {
            get => _skipSslCertValidation;
            internal set
            {
                _skipSslCertValidation = value;
                HttpClient = _skipSslCertValidation ? _httpClientFactory.CreateClient("SslCertTruster") : _httpClientFactory.CreateClient();
            }
        }

        public void Configure(Uri cfApiAddress, bool skipSslCertValidation)
        {
            SkipSslCertValidation = skipSslCertValidation;
            CfApiAddress = cfApiAddress;
        }

        /// <summary>
        /// Recursively requests all pages of results for orgs on the Cloud Foundry instance as specified by <paramref name="cfApiAddress"/>.
        /// <para>
        /// Exceptions:
        /// <para>
        /// Throws any exceptions encountered while creating/issuing request or deserializing response.
        /// </para>
        /// </para>
        /// </summary>
        /// <param name="cfApiAddress"></param>
        /// <param name="accessToken"></param>
        /// <returns>List of <see cref="Org"/>s.</returns>
        public async Task<List<Org>> ListOrgs(string cfApiAddress, string accessToken)
        {
            var uri = new UriBuilder(cfApiAddress)
            {
                Path = ListOrgsPath,
            };

            var firstPageHref = new HypertextReference() { Href = uri.ToString() };

            var visibleOrgs = await GetRemainingPagesForType(firstPageHref, accessToken, new List<Org>());

            return visibleOrgs;
        }

        /// <summary>
        /// Recursively requests all pages of results for spaces under the org specified by <paramref name="orgGuid"/>.
        /// <para>
        /// Exceptions:
        /// <para>
        /// Throws any exceptions encountered while creating/issuing request or deserializing response.
        /// </para>
        /// </para>
        /// </summary>
        /// <param name="cfApiAddress"></param>
        /// <param name="accessToken"></param>
        /// <param name="orgGuid"></param>
        /// <returns>List of <see cref="Space"/>s.</returns>
        public async Task<List<Space>> ListSpacesForOrg(string cfApiAddress, string accessToken, string orgGuid)
        {
            var uri = new UriBuilder(cfApiAddress)
            {
                Path = ListSpacesPath,
                Query = $"organization_guids={orgGuid}",
            };

            var firstPageHref = new HypertextReference() { Href = uri.ToString() };

            return await GetRemainingPagesForType(firstPageHref, accessToken, new List<Space>());
        }

        /// <summary>
        /// Recursively requests all pages of results for apps under the space specified by <paramref name="spaceGuid"/>.
        /// <para>
        /// Exceptions:
        /// <para>
        /// Throws any exceptions encountered while creating/issuing request or deserializing response.
        /// </para>
        /// </para>
        /// </summary>
        /// <param name="cfTarget"></param>
        /// <param name="accessToken"></param>
        /// <param name="spaceGuid"></param>
        /// <returns>List of <see cref="App"/>s.</returns>
        public async Task<List<App>> ListAppsForSpace(string cfTarget, string accessToken, string spaceGuid)
        {
            var uri = new UriBuilder(cfTarget)
            {
                Path = ListAppsPath,
                Query = $"space_guids={spaceGuid}",
            };

            var firstPageHref = new HypertextReference() { Href = uri.ToString() };

            return await GetRemainingPagesForType(firstPageHref, accessToken, new List<App>());
        }

        public async Task<List<Route>> ListRoutesForApp(string cfTarget, string accessToken, string appGuid)
        {
            var uri = new UriBuilder(cfTarget)
            {
                Path = ListRoutesPath,
                Query = $"app_guids={appGuid}",
            };

            var firstPageHref = new HypertextReference() { Href = uri.ToString() };

            return await GetRemainingPagesForType(firstPageHref, accessToken, new List<Route>());
        }

        public async Task<List<Buildpack>> ListBuildpacks(string cfApiAddress, string accessToken)
        {
            var uri = new UriBuilder(cfApiAddress)
            {
                Path = ListBuildpacksPath,
            };

            var firstPageHref = new HypertextReference() { Href = uri.ToString() };

            var visibleBuildpacks = await GetRemainingPagesForType(firstPageHref, accessToken, new List<Buildpack>());

            return visibleBuildpacks;
        }

        /// <summary>
        /// Issues a request to <paramref name="cfApiAddress"/> to stop the app specified by <paramref name="appGuid"/>.
        /// <para>
        /// Exceptions:
        /// <para>
        /// Throws any exceptions encountered while creating/issuing request or deserializing response.
        /// </para>
        /// </para>
        /// </summary>
        /// <param name="cfApiAddress"></param>
        /// <param name="accessToken"></param>
        /// <param name="appGuid"></param>
        /// <returns>
        /// True if response status code indicates success and response contains an app state of "STOPPED".
        /// <para>False otherwise.</para>
        /// </returns>
        public async Task<bool> StopAppWithGuid(string cfApiAddress, string accessToken, string appGuid)
        {
            var stopAppPath = ListAppsPath + $"/{appGuid}/actions/stop";

            var uri = new UriBuilder(cfApiAddress)
            {
                Path = stopAppPath,
            };

            var request = new HttpRequestMessage(HttpMethod.Post, uri.ToString());
            request.Headers.Add("Authorization", "Bearer " + accessToken);

            var response = await HttpClient.SendAsync(request);
            if (!response.IsSuccessStatusCode)
            {
                throw new Exception($"Response from POST `{stopAppPath}` was {response.StatusCode}");
            }

<<<<<<< HEAD
            string resultContent = await response.Content.ReadAsStringAsync();
            var result = JsonSerializer.Deserialize<App>(resultContent);
=======
            var resultContent = await response.Content.ReadAsStringAsync();
            var result = JsonConvert.DeserializeObject<App>(resultContent);
>>>>>>> 31d9b456

            if (result.State == "STOPPED")
            {
                return true;
            }

            return false;
        }

        /// <summary>
        /// Issues a request to <paramref name="cfApiAddress"/> to start the app specified by <paramref name="appGuid"/>.
        /// <para>
        /// Exceptions:
        /// <para>
        /// Throws any exceptions encountered while creating/issuing request or deserializing response.
        /// </para>
        /// </para>
        /// </summary>
        /// <param name="cfApiAddress"></param>
        /// <param name="accessToken"></param>
        /// <param name="appGuid"></param>
        /// <returns>
        /// True if response status code indicates success and response contains an app state of "STARTED".
        /// <para>False otherwise.</para>
        /// </returns>
        public async Task<bool> StartAppWithGuid(string cfApiAddress, string accessToken, string appGuid)
        {
            var startAppPath = ListAppsPath + $"/{appGuid}/actions/start";

            var uri = new UriBuilder(cfApiAddress)
            {
                Path = startAppPath,
            };

            var request = new HttpRequestMessage(HttpMethod.Post, uri.ToString());
            request.Headers.Add("Authorization", "Bearer " + accessToken);

            var response = await HttpClient.SendAsync(request);
            if (!response.IsSuccessStatusCode)
            {
                throw new Exception($"Response from POST `{startAppPath}` was {response.StatusCode}");
            }

<<<<<<< HEAD
            string resultContent = await response.Content.ReadAsStringAsync();
            var result = JsonSerializer.Deserialize<App>(resultContent);
=======
            var resultContent = await response.Content.ReadAsStringAsync();
            var result = JsonConvert.DeserializeObject<App>(resultContent);
>>>>>>> 31d9b456

            if (result.State == "STARTED")
            {
                return true;
            }

            return false;
        }

        public async Task<bool> DeleteAppWithGuid(string cfTarget, string accessToken, string appGuid)
        {
            var deleteAppPath = DeleteAppsPath + $"/{appGuid}";

            var uri = new UriBuilder(cfTarget)
            {
                Path = deleteAppPath,
            };

            var request = new HttpRequestMessage(HttpMethod.Delete, uri.ToString());
            request.Headers.Add("Authorization", "Bearer " + accessToken);

            var response = await HttpClient.SendAsync(request);
            if (response.StatusCode != HttpStatusCode.Accepted)
            {
                throw new Exception($"Response from DELETE `{deleteAppPath}` was {response.StatusCode}");
            }

            if (response.StatusCode == HttpStatusCode.Accepted)
            {
                return true;
            }

            return false;
        }

        public async Task<bool> DeleteRouteWithGuid(string cfTarget, string accessToken, string routeGuid)
        {
            var deleteRoutePath = DeleteRoutesPath + $"/{routeGuid}";

            var uri = new UriBuilder(cfTarget)
            {
                Path = deleteRoutePath,
            };

            var request = new HttpRequestMessage(HttpMethod.Delete, uri.ToString());
            request.Headers.Add("Authorization", "Bearer " + accessToken);

            var response = await HttpClient.SendAsync(request);
            if (response.StatusCode != HttpStatusCode.Accepted)
            {
                throw new Exception($"Response from DELETE `{deleteRoutePath}` was {response.StatusCode}");
            }

            if (response.StatusCode == HttpStatusCode.Accepted)
            {
                return true;
            }

            return false;
        }

        public async Task<List<Stack>> ListStacks(string cfTarget, string accessToken)
        {
            var uri = new UriBuilder(cfTarget)
            {
                Path = ListStacksPath,
            };

            var firstPageHref = new HypertextReference() { Href = uri.ToString() };

            return await GetRemainingPagesForType(firstPageHref, accessToken, new List<Stack>());
        }

        public async Task<LoginInfoResponse> GetLoginServerInformation(string cfApiAddress, bool trustAllCerts = false)
        {
            var loginServerUri = await GetAuthServerUriFromCfTarget(cfApiAddress);
            var uri = new UriBuilder(loginServerUri)
            {
                Path = LoginInfoPath,
            };
            var request = new HttpRequestMessage(HttpMethod.Get, uri.ToString());
            request.Headers.Add("Accept", "application/json");

            var response = await HttpClient.SendAsync(request);
            if (response.StatusCode != HttpStatusCode.OK)
            {
                throw new Exception($"Request for login server information was unsuccessful; request to {request.Method} {request.RequestUri} received {response.StatusCode}");
            }
            var jsonContent = await response.Content.ReadAsStringAsync();
            var deserializedResponse = JsonSerializer.Deserialize<LoginInfoResponse>(jsonContent);

            return deserializedResponse;
        }

        private async Task<Uri> GetAuthServerUriFromCfTarget(string cfApiAddress)
        {
            try
            {
                Uri authServerUri = null;

                var uri = new UriBuilder(cfApiAddress)
                {
                    Path = "/",
                    Port = -1,
                };

                var request = new HttpRequestMessage(HttpMethod.Get, uri.ToString());

                var response = await HttpClient.SendAsync(request);

                if (response.StatusCode == HttpStatusCode.OK)
                {
                    var content = await response.Content.ReadAsStringAsync();
                    var basicInfo = JsonSerializer.Deserialize<BasicInfoResponse>(content);
                    authServerUri = new Uri(basicInfo.Links.Login.Href);
                }

                return authServerUri;
            }
            catch (Exception e)
            {
                e.Data.Add("MessageToDisplay", AuthServerLookupFailureMessage);
                throw;
            }
        }

        private Uri ValidateUriStringOrThrow(string uriString, string errorMessage)
        {
            Uri uriResult;
            Uri.TryCreate(uriString, UriKind.Absolute, out uriResult);

            if (uriResult == null)
            {
                throw new Exception(errorMessage);
            }

            return uriResult;
        }

        private async Task<List<TResourceType>> GetRemainingPagesForType<TResourceType>(HypertextReference pageAddress, string accessToken, List<TResourceType> resultsSoFar)
        {
            if (pageAddress == null)
            {
                return resultsSoFar;
            }

            var request = new HttpRequestMessage(HttpMethod.Get, pageAddress.Href);
            request.Headers.Add("Authorization", "Bearer " + accessToken);

            var response = await HttpClient.SendAsync(request);
            if (!response.IsSuccessStatusCode)
            {
                throw new Exception($"Response from GET `{pageAddress}` was {response.StatusCode}");
            }

            var resultContent = await response.Content.ReadAsStringAsync();

            HypertextReference nextPageHref;

            if (typeof(TResourceType) == typeof(Org))
            {
                var results = JsonSerializer.Deserialize<OrgsResponse>(resultContent);
                resultsSoFar.AddRange((IEnumerable<TResourceType>)results.Orgs.ToList());

                nextPageHref = results.Pagination.Next;
            }
            else if (typeof(TResourceType) == typeof(Space))
            {
                var results = JsonSerializer.Deserialize<SpacesResponse>(resultContent);
                resultsSoFar.AddRange((IEnumerable<TResourceType>)results.Spaces.ToList());

                nextPageHref = results.Pagination.Next;
            }
            else if (typeof(TResourceType) == typeof(App))
            {
                var results = JsonSerializer.Deserialize<AppsResponse>(resultContent);
                resultsSoFar.AddRange((IEnumerable<TResourceType>)results.Apps.ToList());

                nextPageHref = results.Pagination.Next;
            }
            else if (typeof(TResourceType) == typeof(Buildpack))
            {
                var results = JsonSerializer.Deserialize<BuildpacksResponse>(resultContent);
                resultsSoFar.AddRange((IEnumerable<TResourceType>)results.Buildpacks.ToList());

                nextPageHref = results.Pagination.Next;
            }
            else if (typeof(TResourceType) == typeof(Stack))
            {
                var results = JsonSerializer.Deserialize<StacksResponse>(resultContent);
                resultsSoFar.AddRange((IEnumerable<TResourceType>)results.Stacks.ToList());

                nextPageHref = results.Pagination.Next;
            }
            else if (typeof(TResourceType) == typeof(Route))
            {
                var results = JsonSerializer.Deserialize<RoutesResponse>(resultContent);
                resultsSoFar.AddRange((IEnumerable<TResourceType>)results.Routes.ToList());

                nextPageHref = results.Pagination.Next;
            }
            else
            {
                throw new Exception($"ResourceType unknown: {typeof(TResourceType).Name}");
            }

            return await GetRemainingPagesForType(nextPageHref, accessToken, resultsSoFar);
        }
    }
}<|MERGE_RESOLUTION|>--- conflicted
+++ resolved
@@ -1,9 +1,4 @@
-<<<<<<< HEAD
-﻿using System;
-=======
-using Newtonsoft.Json;
 using System;
->>>>>>> 31d9b456
 using System.Collections.Generic;
 using System.Linq;
 using System.Net;
@@ -234,13 +229,8 @@
                 throw new Exception($"Response from POST `{stopAppPath}` was {response.StatusCode}");
             }
 
-<<<<<<< HEAD
-            string resultContent = await response.Content.ReadAsStringAsync();
+            var resultContent = await response.Content.ReadAsStringAsync();
             var result = JsonSerializer.Deserialize<App>(resultContent);
-=======
-            var resultContent = await response.Content.ReadAsStringAsync();
-            var result = JsonConvert.DeserializeObject<App>(resultContent);
->>>>>>> 31d9b456
 
             if (result.State == "STOPPED")
             {
@@ -284,13 +274,8 @@
                 throw new Exception($"Response from POST `{startAppPath}` was {response.StatusCode}");
             }
 
-<<<<<<< HEAD
-            string resultContent = await response.Content.ReadAsStringAsync();
+            var resultContent = await response.Content.ReadAsStringAsync();
             var result = JsonSerializer.Deserialize<App>(resultContent);
-=======
-            var resultContent = await response.Content.ReadAsStringAsync();
-            var result = JsonConvert.DeserializeObject<App>(resultContent);
->>>>>>> 31d9b456
 
             if (result.State == "STARTED")
             {
