--- conflicted
+++ resolved
@@ -1,9 +1,4 @@
-<<<<<<< HEAD
-﻿using Microsoft.VisualStudio.TestTools.UnitTesting;
-=======
 using Microsoft.VisualStudio.TestTools.UnitTesting;
-using Newtonsoft.Json;
->>>>>>> 31d9b456
 using RichardSzalay.MockHttp;
 using System;
 using System.Net;
@@ -283,13 +278,8 @@
             var expectedPath = _fakeCfApiAddress + CfApiClient.ListAppsPath + $"/{fakeAppGuid}/actions/stop";
             Exception resultException = null;
 
-<<<<<<< HEAD
-            MockedRequest cfStopAppRequest = _mockHttp.Expect(expectedPath)
+            var cfStopAppRequest = _mockHttp.Expect(expectedPath)
                .Respond("application/json", JsonSerializer.Serialize(new App { State = "STOPPED" }));
-=======
-            var cfStopAppRequest = _mockHttp.Expect(expectedPath)
-               .Respond("application/json", JsonConvert.SerializeObject(new App { State = "STOPPED" }));
->>>>>>> 31d9b456
 
             var stopResult = false;
             try
@@ -313,13 +303,8 @@
             var expectedPath = _fakeCfApiAddress + CfApiClient.ListAppsPath + $"/{fakeAppGuid}/actions/stop";
             Exception resultException = null;
 
-<<<<<<< HEAD
-            MockedRequest cfStopAppRequest = _mockHttp.Expect(expectedPath)
+            var cfStopAppRequest = _mockHttp.Expect(expectedPath)
                .Respond("application/json", JsonSerializer.Serialize(new App { State = "fake state != STOPPED" }));
-=======
-            var cfStopAppRequest = _mockHttp.Expect(expectedPath)
-               .Respond("application/json", JsonConvert.SerializeObject(new App { State = "fake state != STOPPED" }));
->>>>>>> 31d9b456
 
             var stopResult = true;
             try
@@ -343,13 +328,9 @@
             var expectedPath = _fakeCfApiAddress + CfApiClient.ListAppsPath + $"/{fakeAppGuid}/actions/start";
             Exception resultException = null;
 
-<<<<<<< HEAD
-            MockedRequest cfStartAppRequest = _mockHttp.Expect(expectedPath)
+            var cfStartAppRequest = _mockHttp.Expect(expectedPath)
                .Respond("application/json", JsonSerializer.Serialize(new App { State = "STARTED" }));            var startResult = false;
-=======
-            var cfStartAppRequest = _mockHttp.Expect(expectedPath)
-               .Respond("application/json", JsonConvert.SerializeObject(new App { State = "STARTED" }));            bool startResult = false;
->>>>>>> 31d9b456
+
             try
             {
                 startResult = await _sut.StartAppWithGuid(_fakeCfApiAddress, _fakeAccessToken, fakeAppGuid);
@@ -371,13 +352,8 @@
             var expectedPath = _fakeCfApiAddress + CfApiClient.ListAppsPath + $"/{fakeAppGuid}/actions/start";
             Exception resultException = null;
 
-<<<<<<< HEAD
-            MockedRequest cfStartAppRequest = _mockHttp.Expect(expectedPath)
+            var cfStartAppRequest = _mockHttp.Expect(expectedPath)
                .Respond("application/json", JsonSerializer.Serialize(new App { State = "fake state != STARTED" }));
-=======
-            var cfStartAppRequest = _mockHttp.Expect(expectedPath)
-               .Respond("application/json", JsonConvert.SerializeObject(new App { State = "fake state != STARTED" }));
->>>>>>> 31d9b456
 
             var startResult = true;
             try
@@ -600,13 +576,8 @@
             var cfBasicInfoRequest = _mockHttp.Expect(_fakeCfApiAddress + "/")
                .Respond("application/json", _fakeBasicInfoJsonResponse);
 
-<<<<<<< HEAD
-            MockedRequest loginServerInfoRequest = _mockHttp.Expect(_fakeLoginAddress + "/login")
+            var loginServerInfoRequest = _mockHttp.Expect(_fakeLoginAddress + "/login")
                .Respond("application/json", JsonSerializer.Serialize(fakeLoginServerInfo));
-=======
-            var loginServerInfoRequest = _mockHttp.Expect(_fakeLoginAddress + "/login")
-               .Respond("application/json", JsonConvert.SerializeObject(fakeLoginServerInfo));
->>>>>>> 31d9b456
 
             try
             {
