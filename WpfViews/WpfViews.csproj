﻿<?xml version="1.0" encoding="utf-8"?>
<Project ToolsVersion="15.0" xmlns="http://schemas.microsoft.com/developer/msbuild/2003">
  <Import Project="$(MSBuildExtensionsPath)\$(MSBuildToolsVersion)\Microsoft.Common.props" Condition="Exists('$(MSBuildExtensionsPath)\$(MSBuildToolsVersion)\Microsoft.Common.props')" />
  <PropertyGroup>
    <Configuration Condition=" '$(Configuration)' == '' ">Debug</Configuration>
    <Platform Condition=" '$(Platform)' == '' ">AnyCPU</Platform>
    <ProjectGuid>{B29DC0F4-4E27-4BDC-AF6F-FA43A7C5F264}</ProjectGuid>
    <OutputType>library</OutputType>
    <RootNamespace>Tanzu.Toolkit.VisualStudio.WpfViews</RootNamespace>
    <AssemblyName>Tanzu.Toolkit.VisualStudio.WpfViews</AssemblyName>
    <TargetFrameworkVersion>v4.7.2</TargetFrameworkVersion>
    <FileAlignment>512</FileAlignment>
    <ProjectTypeGuids>{60dc8134-eba5-43b8-bcc9-bb4bc16c2548};{FAE04EC0-301F-11D3-BF4B-00C04F79EFBC}</ProjectTypeGuids>
    <WarningLevel>4</WarningLevel>
    <Deterministic>true</Deterministic>
  </PropertyGroup>
  <PropertyGroup Condition=" '$(Configuration)|$(Platform)' == 'Debug|AnyCPU' ">
    <DebugSymbols>true</DebugSymbols>
    <DebugType>full</DebugType>
    <Optimize>false</Optimize>
    <OutputPath>bin\Debug\</OutputPath>
    <DefineConstants>DEBUG;TRACE</DefineConstants>
    <ErrorReport>prompt</ErrorReport>
    <WarningLevel>4</WarningLevel>
  </PropertyGroup>
  <PropertyGroup Condition=" '$(Configuration)|$(Platform)' == 'Release|AnyCPU' ">
    <DebugType>pdbonly</DebugType>
    <Optimize>true</Optimize>
    <OutputPath>bin\Release\</OutputPath>
    <DefineConstants>TRACE</DefineConstants>
    <ErrorReport>prompt</ErrorReport>
    <WarningLevel>4</WarningLevel>
  </PropertyGroup>
  <ItemGroup>
    <Reference Include="CommonServiceLocator, Version=2.0.2.0, Culture=neutral, PublicKeyToken=489b6accfaf20ef0, processorArchitecture=MSIL">
      <HintPath>..\packages\CommonServiceLocator.2.0.2\lib\net47\CommonServiceLocator.dll</HintPath>
    </Reference>
    <Reference Include="GalaSoft.MvvmLight, Version=5.4.1.0, Culture=neutral, PublicKeyToken=e7570ab207bcb616, processorArchitecture=MSIL">
      <HintPath>..\packages\MvvmLightLibs.5.4.1.1\lib\net45\GalaSoft.MvvmLight.dll</HintPath>
    </Reference>
    <Reference Include="GalaSoft.MvvmLight.Extras, Version=5.4.1.0, Culture=neutral, PublicKeyToken=669f0b5e8f868abf, processorArchitecture=MSIL">
      <HintPath>..\packages\MvvmLightLibs.5.4.1.1\lib\net45\GalaSoft.MvvmLight.Extras.dll</HintPath>
    </Reference>
    <Reference Include="GalaSoft.MvvmLight.Platform, Version=5.4.1.0, Culture=neutral, PublicKeyToken=5f873c45e98af8a1, processorArchitecture=MSIL">
      <HintPath>..\packages\MvvmLightLibs.5.4.1.1\lib\net45\GalaSoft.MvvmLight.Platform.dll</HintPath>
    </Reference>
    <Reference Include="Microsoft.Bcl.AsyncInterfaces, Version=5.0.0.0, Culture=neutral, PublicKeyToken=cc7b13ffcd2ddd51, processorArchitecture=MSIL">
      <HintPath>..\packages\Microsoft.Bcl.AsyncInterfaces.5.0.0\lib\net461\Microsoft.Bcl.AsyncInterfaces.dll</HintPath>
    </Reference>
    <Reference Include="Microsoft.Extensions.DependencyInjection, Version=5.0.0.1, Culture=neutral, PublicKeyToken=adb9793829ddae60, processorArchitecture=MSIL">
      <HintPath>..\packages\Microsoft.Extensions.DependencyInjection.5.0.1\lib\net461\Microsoft.Extensions.DependencyInjection.dll</HintPath>
    </Reference>
    <Reference Include="Microsoft.Extensions.DependencyInjection.Abstractions, Version=5.0.0.0, Culture=neutral, PublicKeyToken=adb9793829ddae60, processorArchitecture=MSIL">
      <HintPath>..\packages\Microsoft.Extensions.DependencyInjection.Abstractions.5.0.0\lib\net461\Microsoft.Extensions.DependencyInjection.Abstractions.dll</HintPath>
    </Reference>
    <Reference Include="System" />
    <Reference Include="System.Data" />
    <Reference Include="System.Runtime.CompilerServices.Unsafe, Version=5.0.0.0, Culture=neutral, PublicKeyToken=b03f5f7f11d50a3a, processorArchitecture=MSIL">
      <HintPath>..\packages\System.Runtime.CompilerServices.Unsafe.5.0.0\lib\net45\System.Runtime.CompilerServices.Unsafe.dll</HintPath>
    </Reference>
    <Reference Include="System.Threading.Tasks.Extensions, Version=4.2.0.1, Culture=neutral, PublicKeyToken=cc7b13ffcd2ddd51, processorArchitecture=MSIL">
      <HintPath>..\packages\System.Threading.Tasks.Extensions.4.5.4\lib\net461\System.Threading.Tasks.Extensions.dll</HintPath>
    </Reference>
    <Reference Include="System.Windows.Interactivity, Version=4.5.0.0, Culture=neutral, PublicKeyToken=31bf3856ad364e35, processorArchitecture=MSIL">
      <HintPath>..\packages\MvvmLightLibs.5.4.1.1\lib\net45\System.Windows.Interactivity.dll</HintPath>
    </Reference>
    <Reference Include="System.Xml" />
    <Reference Include="Microsoft.CSharp" />
    <Reference Include="System.Core" />
    <Reference Include="System.Xml.Linq" />
    <Reference Include="System.Data.DataSetExtensions" />
    <Reference Include="System.Net.Http" />
    <Reference Include="System.Xaml">
      <RequiredTargetFramework>4.0</RequiredTargetFramework>
    </Reference>
    <Reference Include="WindowsBase" />
    <Reference Include="PresentationCore" />
    <Reference Include="PresentationFramework" />
  </ItemGroup>
  <ItemGroup>
    <Compile Include="Commands\AsyncDelegatingCommand.cs" />
    <Compile Include="ErrorDialogView.xaml.cs">
      <DependentUpon>ErrorDialogView.xaml</DependentUpon>
    </Compile>
    <Compile Include="ICloudExplorerView.cs" />
    <Compile Include="IAddCloudDialogView.cs" />
    <Compile Include="IDeploymentDialogView.cs" />
    <Compile Include="IErrorDialogView.cs" />
    <Compile Include="IOutputView.cs" />
    <Compile Include="OutputView.xaml.cs">
      <DependentUpon>OutputView.xaml</DependentUpon>
    </Compile>
    <Compile Include="IViewService.cs" />
    <Compile Include="Services\WpfDialogResult.cs" />
    <Compile Include="Services\WpfDialogService.cs" />
    <Compile Include="Services\WpfViewLocatorService.cs" />
    <Compile Include="DeploymentDialogView.xaml.cs">
      <DependentUpon>DeploymentDialogView.xaml</DependentUpon>
    </Compile>
    <Page Include="CloudExplorerView.xaml">
      <SubType>Designer</SubType>
      <Generator>MSBuild:Compile</Generator>
    </Page>
    <Page Include="AddCloudDialogView.xaml">
      <SubType>Designer</SubType>
      <Generator>MSBuild:Compile</Generator>
    </Page>
    <Compile Include="CloudExplorerView.xaml.cs">
      <DependentUpon>CloudExplorerView.xaml</DependentUpon>
    </Compile>
    <Compile Include="Commands\DelegatingCommand.cs" />
    <Compile Include="Converters\VisibilityConverter.cs" />
    <Compile Include="AddCloudDialogView.xaml.cs">
      <DependentUpon>AddCloudDialogView.xaml</DependentUpon>
    </Compile>
    <Page Include="DeploymentDialogView.xaml">
      <SubType>Designer</SubType>
      <Generator>MSBuild:Compile</Generator>
    </Page>
    <Page Include="ErrorDialogView.xaml">
      <SubType>Designer</SubType>
      <Generator>MSBuild:Compile</Generator>
    </Page>
    <Page Include="OutputView.xaml">
      <SubType>Designer</SubType>
      <Generator>MSBuild:Compile</Generator>
    </Page>
  </ItemGroup>
  <ItemGroup>
    <Compile Include="Properties\AssemblyInfo.cs">
      <SubType>Code</SubType>
    </Compile>
    <Compile Include="Properties\Resources.Designer.cs">
      <AutoGen>True</AutoGen>
      <DesignTime>True</DesignTime>
      <DependentUpon>Resources.resx</DependentUpon>
    </Compile>
    <Compile Include="Properties\Settings.Designer.cs">
      <AutoGen>True</AutoGen>
      <DependentUpon>Settings.settings</DependentUpon>
      <DesignTimeSharedInput>True</DesignTimeSharedInput>
    </Compile>
    <EmbeddedResource Include="Properties\Resources.resx">
      <Generator>ResXFileCodeGenerator</Generator>
      <LastGenOutput>Resources.Designer.cs</LastGenOutput>
    </EmbeddedResource>
    <None Include="app.config" />
    <None Include="packages.config" />
    <None Include="Properties\Settings.settings">
      <Generator>SettingsSingleFileGenerator</Generator>
      <LastGenOutput>Settings.Designer.cs</LastGenOutput>
    </None>
  </ItemGroup>
  <ItemGroup>
    <ProjectReference Include="..\Services\Services.csproj">
      <Project>{743bfc55-6c1f-4d0d-8d7e-c66a2c8ed917}</Project>
      <Name>Services</Name>
    </ProjectReference>
    <ProjectReference Include="..\ViewModels\ViewModels.csproj">
      <Project>{00c263b7-7adc-4d71-90a6-2c45f610c5a1}</Project>
      <Name>ViewModels</Name>
    </ProjectReference>
  </ItemGroup>
  <ItemGroup>
    <Resource Include="Resources\CloudFoundry.png" />
  </ItemGroup>
  <ItemGroup>
    <Resource Include="Resources\CfOrg.png" />
  </ItemGroup>
  <ItemGroup>
    <Resource Include="Resources\CfSpace.png" />
  </ItemGroup>
  <ItemGroup>
    <Resource Include="Resources\CfAppRun.png" />
  </ItemGroup>
  <ItemGroup>
    <Resource Include="Resources\CfAppStopped.png" />
  </ItemGroup>
  <ItemGroup>
    <Resource Include="Resources\Refresh.png" />
  </ItemGroup>
  <ItemGroup>
    <Resource Include="Resources\DeleteApp.png" />
    <Resource Include="Resources\StopApp.png" />
    <Resource Include="Resources\StartApp.png" />
  </ItemGroup>
  <ItemGroup>
    <Resource Include="Resources\AddCloud.png" />
  </ItemGroup>
  <ItemGroup>
    <Resource Include="Resources\redx1.png" />
  </ItemGroup>
  <ItemGroup>
<<<<<<< HEAD
    <Resource Include="Resources\StatusError.png" />
=======
    <Resource Include="Resources\Log.png" />
>>>>>>> 8334bca2
  </ItemGroup>
  <Import Project="$(MSBuildToolsPath)\Microsoft.CSharp.targets" />
</Project><|MERGE_RESOLUTION|>--- conflicted
+++ resolved
@@ -191,11 +191,10 @@
     <Resource Include="Resources\redx1.png" />
   </ItemGroup>
   <ItemGroup>
-<<<<<<< HEAD
     <Resource Include="Resources\StatusError.png" />
-=======
+  </ItemGroup>
+  <ItemGroup>
     <Resource Include="Resources\Log.png" />
->>>>>>> 8334bca2
   </ItemGroup>
   <Import Project="$(MSBuildToolsPath)\Microsoft.CSharp.targets" />
 </Project>